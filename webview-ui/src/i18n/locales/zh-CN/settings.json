{
	"common": {
		"save": "保存",
		"done": "完成",
		"cancel": "取消",
		"reset": "恢复默认设置",
		"select": "选择",
		"add": "添加标头",
		"remove": "移除"
	},
	"header": {
		"title": "设置",
		"saveButtonTooltip": "保存更改",
		"nothingChangedTooltip": "暂无更改",
		"doneButtonTooltip": "放弃未保存的更改并关闭设置面板"
	},
	"unsavedChangesDialog": {
		"title": "未保存的更改",
		"description": "是否放弃更改并继续？",
		"cancelButton": "取消",
		"discardButton": "放弃更改"
	},
	"sections": {
		"providers": "提供商",
		"autoApprove": "自动批准",
		"browser": "计算机交互",
		"checkpoints": "存档点",
		"notifications": "通知",
		"contextManagement": "上下文",
		"terminal": "终端",
		"prompts": "提示词",
		"experimental": "实验性",
		"language": "语言",
		"about": "关于 Kilo Code",
		"mcp": "MCP 服务器"
	},
	"prompts": {
		"description": "配置用于快速操作的支持提示词，如增强提示词、解释代码和修复问题。这些提示词帮助 Kilo Code 为常见开发任务提供更好的支持。"
	},
	"codeIndex": {
		"title": "代码库索引",
		"enableLabel": "启用代码库索引",
		"enableDescription": "<0>代码库索引</0>是一个实验性功能，使用 AI 嵌入为您的项目创建语义搜索索引。这使 Kilo Code 能够通过基于含义而非仅仅关键词来查找相关代码，从而更好地理解和导航大型代码库。",
		"providerLabel": "嵌入提供商",
		"selectProviderPlaceholder": "选择提供商",
		"openaiProvider": "OpenAI",
		"ollamaProvider": "Ollama",
		"openaiCompatibleProvider": "OpenAI 兼容",
		"openaiCompatibleBaseUrlLabel": "基础 URL：",
		"openaiCompatibleApiKeyLabel": "API 密钥：",
		"openaiCompatibleModelDimensionLabel": "嵌入维度：",
		"openaiCompatibleModelDimensionPlaceholder": "例如，1536",
		"openaiCompatibleModelDimensionDescription": "模型的嵌入维度（输出大小）。请查阅您的提供商文档获取此值。常见值：384、768、1536、3072。",
		"openaiKeyLabel": "OpenAI 密钥：",
		"modelLabel": "模型",
		"selectModelPlaceholder": "选择模型",
		"ollamaUrlLabel": "Ollama URL：",
		"qdrantUrlLabel": "Qdrant URL",
		"qdrantKeyLabel": "Qdrant 密钥：",
		"startIndexingButton": "开始索引",
		"clearIndexDataButton": "清除索引数据",
		"unsavedSettingsMessage": "请先保存设置再开始索引过程。",
		"clearDataDialog": {
			"title": "确定要继续吗？",
			"description": "此操作无法撤消。这将永久删除您的代码库索引数据。",
			"cancelButton": "取消",
			"confirmButton": "清除数据"
		}
	},
	"autoApprove": {
		"description": "允许 Kilo Code 自动执行操作而无需批准。只有在您完全信任 AI 并了解相关安全风险的情况下才启用这些设置。",
		"readOnly": {
			"label": "读取",
			"description": "启用后，Kilo Code 将自动浏览目录和读取文件内容，无需人工确认。",
			"outsideWorkspace": {
				"label": "包含工作区外的文件",
				"description": "允许 Kilo Code 读取当前工作区外的文件，无需批准。"
			}
		},
		"write": {
			"label": "写入",
			"description": "自动创建和编辑文件，无需二次确认",
			"delayLabel": "延迟一段时间再自动批准写入，可以在期间检查模型输出是否有问题",
			"outsideWorkspace": {
				"label": "包含工作区外的文件",
<<<<<<< HEAD
				"description": "允许 Kilo Code 创建和编辑当前工作区外的文件，无需批准。"
=======
				"description": "允许 Roo 创建和编辑当前工作区外的文件，无需批准。"
			},
			"protected": {
				"label": "包含受保护的文件",
				"description": "允许 Roo 创建和编辑受保护的文件（如 .rooignore 和 .roo/ 配置文件），无需批准。"
>>>>>>> 23bbad04
			}
		},
		"browser": {
			"label": "浏览器",
			"description": "自动执行浏览器操作而无需批准 — 注意：仅当模型支持计算机功能调用时适用"
		},
		"retry": {
			"label": "重试",
			"description": "当服务器返回错误响应时自动重试失败的 API 请求",
			"delayLabel": "重试请求前的延迟"
		},
		"mcp": {
			"label": "MCP",
			"description": "允许自动调用MCP服务而无需批准"
		},
		"modeSwitch": {
			"label": "模式",
			"description": "自动在不同模式之间切换而无需批准"
		},
		"subtasks": {
			"label": "子任务",
			"description": "允许创建和完成子任务而无需批准"
		},
		"execute": {
			"label": "执行",
			"description": "自动执行白名单中的命令而无需批准",
			"allowedCommands": "命令白名单",
			"allowedCommandsDescription": "当\"自动批准命令行操作\"启用时可以自动执行的命令前缀。添加 * 以允许所有命令（谨慎使用）。",
			"commandPlaceholder": "输入命令前缀（例如 'git '）",
			"addButton": "添加"
		},
		"showMenu": {
			"label": "在聊天视图中显示自动批准菜单",
			"description": "启用后，自动批准菜单将显示在聊天视图底部，方便快速访问自动批准设置"
		},
		"apiRequestLimit": {
			"title": "最大请求数",
			"description": "在请求批准以继续执行任务之前，自动发出此数量的 API 请求。",
			"unlimited": "无限制"
		}
	},
	"providers": {
		"providerDocumentation": "{{provider}} 文档",
		"configProfile": "配置文件",
		"description": "保存多组API配置便于快速切换",
		"apiProvider": "API提供商",
		"model": "模型",
		"nameEmpty": "名称不能为空",
		"nameExists": "已存在同名的配置文件",
		"deleteProfile": "删除配置文件",
		"invalidArnFormat": "无效的 ARN 格式。请检查上面的示例。",
		"enterNewName": "输入新名称",
		"addProfile": "添加配置文件",
		"renameProfile": "重命名配置文件",
		"newProfile": "新建配置文件",
		"enterProfileName": "输入新配置名称",
		"createProfile": "创建配置",
		"cannotDeleteOnlyProfile": "无法删除唯一的配置文件",
		"searchPlaceholder": "搜索配置文件",
		"noMatchFound": "未找到匹配的配置文件",
		"vscodeLmDescription": "VS Code 语言模型 API 允许您运行由其他 VS Code 扩展（包括但不限于 GitHub Copilot）提供的模型。最简单的方法是从 VS Code 市场安装 Copilot 和 Copilot Chat 扩展。",
		"awsCustomArnUse": "请输入有效的 Amazon Bedrock ARN（Amazon资源名称），格式示例：",
		"awsCustomArnDesc": "请确保ARN中的区域与上方选择的AWS区域一致。",
		"openRouterApiKey": "OpenRouter API 密钥",
		"getOpenRouterApiKey": "获取 OpenRouter API 密钥",
		"apiKeyStorageNotice": "API 密钥安全存储在 VSCode 的密钥存储中",
		"glamaApiKey": "Glama API 密钥",
		"getGlamaApiKey": "获取 Glama API 密钥",
		"useCustomBaseUrl": "使用自定义基础 URL",
		"useReasoning": "启用推理",
		"useHostHeader": "使用自定义 Host 标头",
		"useLegacyFormat": "使用传统 OpenAI API 格式",
		"customHeaders": "自定义标头",
		"headerName": "标头名称",
		"headerValue": "标头值",
		"noCustomHeaders": "暂无自定义标头。点击 + 按钮添加。",
		"requestyApiKey": "Requesty API 密钥",
		"refreshModels": {
			"label": "刷新模型",
			"hint": "请重新打开设置以查看最新模型。",
			"loading": "正在刷新模型列表...",
			"success": "模型列表刷新成功！",
			"error": "刷新模型列表失败。请重试。"
		},
		"getRequestyApiKey": "获取 Requesty API 密钥",
		"openRouterTransformsText": "自动压缩提示词和消息链到上下文长度限制内 (<a>OpenRouter转换</a>)",
		"anthropicApiKey": "Anthropic API 密钥",
		"getAnthropicApiKey": "获取 Anthropic API 密钥",
		"anthropicUseAuthToken": "将 Anthropic API 密钥作为 Authorization 标头传递，而不是 X-Api-Key",
		"chutesApiKey": "Chutes API 密钥",
		"getChutesApiKey": "获取 Chutes API 密钥",
		"deepSeekApiKey": "DeepSeek API 密钥",
		"getDeepSeekApiKey": "获取 DeepSeek API 密钥",
		"geminiApiKey": "Gemini API 密钥",
		"getGroqApiKey": "获取 Groq API 密钥",
		"groqApiKey": "Groq API 密钥",
		"getGeminiApiKey": "获取 Gemini API 密钥",
		"openAiApiKey": "OpenAI API 密钥",
		"apiKey": "API 密钥",
		"openAiBaseUrl": "OpenAI 基础 URL",
		"getOpenAiApiKey": "获取 OpenAI API 密钥",
		"mistralApiKey": "Mistral API 密钥",
		"getMistralApiKey": "获取 Mistral / Codestral API 密钥",
		"codestralBaseUrl": "Codestral 基础 URL（可选）",
		"codestralBaseUrlDesc": "为 Codestral 模型设置替代 URL。",
		"xaiApiKey": "xAI API 密钥",
		"getXaiApiKey": "获取 xAI API 密钥",
		"litellmApiKey": "LiteLLM API 密钥",
		"litellmBaseUrl": "LiteLLM 基础 URL",
		"awsCredentials": "AWS 凭证",
		"awsProfile": "AWS 配置文件",
		"awsProfileName": "AWS 配置文件名称",
		"awsAccessKey": "AWS 访问密钥",
		"awsSecretKey": "AWS 密钥",
		"awsSessionToken": "AWS 会话Token",
		"awsRegion": "AWS 区域",
		"awsCrossRegion": "使用跨区域推理",
		"awsBedrockVpc": {
			"useCustomVpcEndpoint": "使用自定义 VPC 端点",
			"vpcEndpointUrlPlaceholder": "输入 VPC 端点 URL（可选）",
			"examples": "示例："
		},
		"enablePromptCaching": "启用提示缓存",
		"enablePromptCachingTitle": "开启提示缓存可提升性能并节省成本",
		"cacheUsageNote": "提示：若未显示缓存使用情况，请切换模型后重新选择",
		"vscodeLmModel": "VSCode LM 模型",
		"vscodeLmWarning": "注意：这是一个非常实验性的集成，提供商支持会有所不同。如果您收到有关不支持模型的错误，则这是提供商方面的问题。",
		"googleCloudSetup": {
			"title": "要使用 Google Cloud Vertex AI，您需要：",
			"step1": "1. 注册Google Cloud账号并启用Vertex AI API",
			"step2": "2. 安装配置Google Cloud CLI工具",
			"step3": "3. 创建服务账号获取凭证"
		},
		"googleCloudCredentials": "Google Cloud 凭证",
		"googleCloudKeyFile": "Google Cloud 密钥文件路径",
		"googleCloudProjectId": "Google Cloud 项目 ID",
		"googleCloudRegion": "Google Cloud 区域",
		"lmStudio": {
			"baseUrl": "基础 URL（可选）",
			"modelId": "模型 ID",
			"speculativeDecoding": "启用推测性解码",
			"draftModelId": "草稿模型 ID",
			"draftModelDesc": "草稿模型必须来自相同的模型系列，推测性解码才能正常工作。",
			"selectDraftModel": "选择草稿模型",
			"noModelsFound": "未找到草稿模型。请确保 LM Studio 已启用服务器模式运行。",
			"description": "LM Studio 允许您在本地计算机上运行模型。要了解如何开始，请参阅他们的 <a>快速入门指南</a>。您还需要启动 LM Studio 的 <b>本地服务器</b> 功能，以便与此扩展一起使用。<span>注意：</span>Kilo Code 使用复杂的提示，并且在 Claude 模型上效果最佳。功能较弱的模型可能无法正常工作。"
		},
		"ollama": {
			"baseUrl": "基础 URL（可选）",
			"modelId": "模型 ID",
			"description": "Ollama 允许您在本地计算机上运行模型。有关如何开始使用的说明，请参阅其快速入门指南。",
			"warning": "注意：Kilo Code 使用复杂的提示，与 Claude 模型配合最佳。功能较弱的模型可能无法按预期工作。"
		},
		"unboundApiKey": "Unbound API 密钥",
		"getUnboundApiKey": "获取 Unbound API 密钥",
		"unboundRefreshModelsSuccess": "模型列表已更新！您现在可以从最新模型中选择。",
		"unboundInvalidApiKey": "无效的API密钥。请检查您的API密钥并重试。",
		"humanRelay": {
			"description": "不需要 API 密钥，但用户需要帮助将信息复制并粘贴到网页聊天 AI。",
			"instructions": "使用期间，将弹出对话框并自动将当前消息复制到剪贴板。您需要将这些内容粘贴到 AI 的网页版本（如 ChatGPT 或 Claude），然后将 AI 的回复复制回对话框并点击确认按钮。"
		},
		"openRouter": {
			"providerRouting": {
				"title": "OpenRouter 提供商路由",
				"description": "OpenRouter 将请求路由到适合您模型的最佳可用提供商。默认情况下，请求会在顶级提供商之间进行负载均衡以最大化正常运行时间。但是，您可以为此模型选择特定的提供商。",
				"learnMore": "了解更多"
			}
		},
		"customModel": {
			"capabilities": "自定义模型配置注意事项：\n• 确保兼容OpenAI接口规范\n• 错误配置可能导致功能异常\n• 价格参数影响费用统计",
			"maxTokens": {
				"label": "最大输出Token数",
				"description": "模型在响应中可以生成的最大Token数。（指定 -1 允许服务器设置最大Token数。）"
			},
			"contextWindow": {
				"label": "上下文窗口大小",
				"description": "模型可以处理的总Token数（输入 + 输出）。"
			},
			"imageSupport": {
				"label": "图像支持",
				"description": "此模型是否能够处理和理解图像？"
			},
			"computerUse": {
				"label": "计算机功能调用",
				"description": "此模型是否能够与浏览器交互？（例如 Claude 3.7 Sonnet）。"
			},
			"promptCache": {
				"label": "提示缓存",
				"description": "此模型是否能够缓存提示？"
			},
			"pricing": {
				"input": {
					"label": "输入价格",
					"description": "输入/提示中每百万Token的成本。这会影响向模型发送上下文和指令的成本。"
				},
				"output": {
					"label": "输出价格",
					"description": "模型响应中每百万Token的成本。这会影响生成内容和补全的成本。"
				},
				"cacheReads": {
					"label": "缓存读取价格",
					"description": "从缓存读取每百万Token的成本。这是检索缓存响应时收取的费用。"
				},
				"cacheWrites": {
					"label": "缓存写入价格",
					"description": "向缓存写入每百万Token的成本。这是首次缓存提示时收取的费用。"
				}
			},
			"resetDefaults": "重置为默认值"
		},
		"rateLimitSeconds": {
			"label": "API 请求频率限制",
			"description": "设置API请求的最小间隔时间"
		},
		"reasoningEffort": {
			"label": "模型推理强度",
			"high": "高",
			"medium": "中",
			"low": "低"
		},
		"setReasoningLevel": "启用推理工作量"
	},
	"browser": {
		"enable": {
			"label": "启用浏览器工具",
			"description": "启用后，若模型支持计算机功能调用，Kilo Code 可以使用浏览器与网站交互。 <0>了解更多</0>"
		},
		"viewport": {
			"label": "视口大小",
			"description": "选择浏览器交互的视口大小。这会影响网站的显示方式和交互方式。",
			"options": {
				"largeDesktop": "大桌面 (1280x800)",
				"smallDesktop": "小桌面 (900x600)",
				"tablet": "平板 (768x1024)",
				"mobile": "移动设备 (360x640)"
			}
		},
		"screenshotQuality": {
			"label": "截图质量",
			"description": "调整浏览器的截图质量。更高的值提供更清晰的截图，但会增加 token 消耗。"
		},
		"remote": {
			"label": "使用远程浏览器连接",
			"description": "连接到启用远程调试的 Chrome 浏览器 (--remote-debugging-port=9222)。",
			"urlPlaceholder": "自定义 URL（例如 http://localhost:9222）",
			"testButton": "测试连接",
			"testingButton": "测试中...",
			"instructions": "输入 DevTools 协议主机地址或留空以自动发现本地 Chrome 实例。测试连接按钮将尝试使用自定义 URL（如果提供），或者如果字段为空则自动发现。"
		}
	},
	"checkpoints": {
		"enable": {
			"label": "启用自动存档点",
			"description": "开启后自动创建任务存档点，方便回溯修改。 <0>了解更多</0>"
		}
	},
	"notifications": {
		"sound": {
			"label": "启用声音通知",
			"description": "启用后，Kilo Code 将为通知和事件播放音效。",
			"volumeLabel": "音量"
		},
		"tts": {
			"label": "启用文本转语音",
			"description": "启用后，Kilo Code 将使用文本转语音功能朗读其响应。",
			"speedLabel": "速度"
		}
	},
	"contextManagement": {
		"description": "管理AI上下文信息（影响token用量和回答质量）",
		"autoCondenseContextPercent": {
			"label": "触发智能上下文压缩的阈值",
			"description": "当上下文窗口达到此阈值时，Kilo Code 将自动压缩它。"
		},
		"condensingApiConfiguration": {
			"label": "上下文压缩的API配置",
			"description": "选择用于上下文压缩操作的API配置。留空则使用当前活动的配置。",
			"useCurrentConfig": "使用当前配置"
		},
		"customCondensingPrompt": {
			"label": "自定义上下文压缩提示词",
			"description": "自定义用于上下文压缩的系统提示词。留空则使用默认提示词。",
			"placeholder": "在此输入您的自定义压缩提示词...\n\n您可以使用与默认提示词相同的结构：\n- 之前的对话\n- 当前工作\n- 关键技术概念\n- 相关文件和代码\n- 问题解决\n- 待处理任务和下一步",
			"reset": "重置为默认值",
			"hint": "留空 = 使用默认提示词"
		},
		"autoCondenseContext": {
			"name": "自动触发智能上下文压缩"
		},
		"openTabs": {
			"label": "标签页数量限制",
			"description": "允许纳入上下文的最大标签页数（数值越大消耗token越多）"
		},
		"workspaceFiles": {
			"label": "工作区文件限制",
			"description": "允许纳入上下文的最大文件数（值越大消耗token越多）"
		},
		"rooignore": {
			"label": "在列表和搜索中显示 .kilocodeignore 文件",
			"description": "启用后，与 .kilocodeignore 中模式匹配的文件将在列表中显示锁定符号。禁用时，这些文件将从文件列表和搜索中完全隐藏。"
		},
		"maxReadFile": {
			"label": "文件读取自动截断阈值",
			"description": "自动读取文件行数设置：-1=完整读取 0=仅生成行号索引，较小值可节省token，支持后续使用行号进行读取。 <0>了解更多</0>",
			"lines": "行",
			"always_full_read": "始终读取整个文件"
		},
		"maxConcurrentFileReads": {
			"label": "并发文件读取限制",
			"description": "read_file 工具可以同时处理的最大文件数。较高的值可能会加快读取多个小文件的速度，但会增加内存使用量。"
		}
	},
	"terminal": {
		"basic": {
			"label": "终端设置：基础",
			"description": "基础终端设置"
		},
		"advanced": {
			"label": "终端设置：高级",
			"description": "以下选项可能需要重启终端才能应用设置"
		},
		"outputLineLimit": {
			"label": "终端输出限制",
			"description": "执行命令时在终端输出中包含的最大行数。超过时将从中间删除行，节省 token。 <0>了解更多</0>"
		},
		"shellIntegrationTimeout": {
			"label": "终端初始化等待时间",
			"description": "执行命令前等待 Shell 集成初始化的最长时间。对于 Shell 启动时间较长的用户，如果在终端中看到\"Shell Integration Unavailable\"错误，可能需要增加此值。 <0>了解更多</0>"
		},
		"shellIntegrationDisabled": {
			"label": "禁用终端 Shell 集成",
			"description": "如果终端命令无法正常工作或看到 'Shell Integration Unavailable' 错误，请启用此项。这将使用更简单的方法运行命令，绕过一些高级终端功能。 <0>了解更多</0>"
		},
		"commandDelay": {
			"label": "终端命令延迟",
			"description": "命令执行后添加的延迟时间（毫秒）。默认设置为 0 时完全禁用延迟。这可以帮助确保在有计时问题的终端中完全捕获命令输出。在大多数终端中，这是通过设置 `PROMPT_COMMAND='sleep N'` 实现的，而 PowerShell 会在每个命令末尾添加 `start-sleep`。最初是为了解决 VSCode 错误#237208，现在可能不再需要。 <0>了解更多</0>"
		},
		"compressProgressBar": {
			"label": "压缩进度条输出",
			"description": "启用后，将处理包含回车符 (\\r) 的终端输出，模拟真实终端显示内容的方式。这会移除进度条的中间状态，只保留最终状态，为更重要的信息节省上下文空间。 <0>了解更多</0>"
		},
		"powershellCounter": {
			"label": "启用 PowerShell 计数器解决方案",
			"description": "启用后，会在 PowerShell 命令中添加计数器以确保命令正确执行。这有助于解决可能存在输出捕获问题的 PowerShell 终端。 <0>了解更多</0>"
		},
		"zshClearEolMark": {
			"label": "清除 ZSH 行尾标记",
			"description": "启用后，通过设置 PROMPT_EOL_MARK='' 清除 ZSH 行尾标记。这可以防止命令输出以特殊字符（如 '%'）结尾时的解析问题。 <0>了解更多</0>"
		},
		"zshOhMy": {
			"label": "启用 Oh My Zsh 集成",
			"description": "启用后，设置 ITERM_SHELL_INTEGRATION_INSTALLED=Yes 以启用 Oh My Zsh shell 集成功能。应用此设置可能需要重启 IDE。 <0>了解更多</0>"
		},
		"zshP10k": {
			"label": "启用 Powerlevel10k 集成",
			"description": "启用后，设置 POWERLEVEL9K_TERM_SHELL_INTEGRATION=true 以启用 Powerlevel10k shell 集成功能。 <0>了解更多</0>"
		},
		"zdotdir": {
			"label": "启用 ZDOTDIR 处理",
			"description": "启用后将创建临时目录用于 ZDOTDIR，以正确处理 zsh shell 集成。这确保 VSCode shell 集成能与 zsh 正常工作，同时保留您的 zsh 配置。 <0>了解更多</0>"
		},
		"inheritEnv": {
			"label": "继承环境变量",
			"description": "启用后，终端将从 VSCode 父进程继承环境变量，如用户配置文件中定义的 shell 集成设置。这直接切换 VSCode 全局设置 `terminal.integrated.inheritEnv`。 <0>了解更多</0>"
		}
	},
	"advanced": {
		"diff": {
			"label": "启用diff更新",
			"description": "启用后，Kilo Code 将能够通过差异算法写入，避免模型输出完整文件，以降低Token消耗。与最新的 Claude 4 Sonnet 模型配合最佳。",
			"strategy": {
				"label": "Diff 策略",
				"options": {
					"standard": "标准（单块）",
					"multiBlock": "实验性：多块 diff",
					"unified": "实验性：统一 diff"
				},
				"descriptions": {
					"standard": "标准 diff 策略一次对一个代码块应用更改。",
					"unified": "统一 diff 策略采用多种方法应用差异并选择最佳方法。",
					"multiBlock": "多块 diff 策略允许在一个请求中更新文件中的多个代码块。"
				}
			},
			"matchPrecision": {
				"label": "匹配精度",
				"description": "控制代码匹配的精确程度。数值越低匹配越宽松（容错率高但风险大），建议保持100%以确保安全。"
			}
		}
	},
	"experimental": {
		"DIFF_STRATEGY_UNIFIED": {
			"name": "启用diff更新工具",
			"description": "可减少因模型错误导致的重复尝试，但可能引发意外操作。启用前请确保理解风险并会仔细检查所有修改。"
		},
		"SEARCH_AND_REPLACE": {
			"name": "启用搜索和替换工具",
			"description": "启用实验性搜索和替换工具，允许 Kilo Code 在一个请求中替换搜索词的多个实例。"
		},
		"INSERT_BLOCK": {
			"name": "启用插入内容工具",
			"description": "允许 Kilo Code 在特定行号插入内容，无需处理差异。"
		},
		"POWER_STEERING": {
			"name": "启用增强导向模式",
			"description": "开启后，Kilo Code 将更频繁地向模型推送当前模式定义的详细信息，从而强化对角色设定和自定义指令的遵循力度。注意：此模式会提升每条消息的 token 消耗量。"
		},
		"AUTOCOMPLETE": {
			"name": "使用实验性“自动完成”功能",
			"description": "启用后，Kilo Code 会在您键入时提供内联代码建议。"
		},
		"MULTI_SEARCH_AND_REPLACE": {
			"name": "允许批量搜索和替换",
			"description": "启用后，Kilo Code 将尝试在一个请求中进行批量搜索和替换。"
		},
		"CONCURRENT_FILE_READS": {
			"name": "启用并发文件读取",
			"description": "启用后，Kilo Code 可以在单个请求中读取多个文件。禁用后，Kilo Code 必须逐个读取文件。在使用能力较弱的模型或希望对文件访问有更多控制时，禁用此功能可能会有所帮助。"
		},
		"MARKETPLACE": {
			"name": "启用 Marketplace",
			"description": "启用后，你可以从 Marketplace 安装 MCP 和自定义模式。"
		},
		"DISABLE_COMPLETION_COMMAND": {
			"name": "禁用 attempt_completion 中的命令执行",
			"description": "启用后，attempt_completion 工具将不会执行命令。这是一项实验性功能，旨在为将来弃用任务完成时的命令执行做准备。"
		},
		"MULTI_FILE_APPLY_DIFF": {
			"name": "启用并发文件编辑",
			"description": "启用后 Roo 可在单个请求中编辑多个文件。禁用后 Roo 必须逐个编辑文件。禁用此功能有助于使用能力较弱的模型或需要更精确控制文件修改时。"
		}
	},
	"promptCaching": {
		"label": "禁用提示词缓存",
		"description": "选中后，Kilo Code 将不会为此模型使用提示词缓存。"
	},
	"temperature": {
		"useCustom": "使用自定义温度",
		"description": "控制模型响应的随机性",
		"rangeDescription": "值越高回答越多样，值越低越保守"
	},
	"modelInfo": {
		"supportsImages": "支持图像",
		"noImages": "不支持图像",
		"supportsComputerUse": "支持计算机功能调用",
		"noComputerUse": "不支持计算机功能调用",
		"supportsPromptCache": "支持提示缓存",
		"noPromptCache": "不支持提示缓存",
		"maxOutput": "最大输出",
		"inputPrice": "输入价格",
		"outputPrice": "输出价格",
		"cacheReadsPrice": "缓存读取价格",
		"cacheWritesPrice": "缓存写入价格",
		"enableStreaming": "启用流式传输",
		"enableR1Format": "启用 R1 模型参数",
		"enableR1FormatTips": "使用 QWQ 等 R1 系列模型时必须启用，避免出现 400 错误",
		"useAzure": "使用 Azure 服务",
		"azureApiVersion": "设置 Azure API 版本",
		"gemini": {
			"freeRequests": "* 每分钟免费 {{count}} 个请求。之后，计费取决于提示大小。",
			"pricingDetails": "有关更多信息，请参阅定价详情。",
			"billingEstimate": "* 计费为估计值 - 具体费用取决于提示大小。"
		}
	},
	"modelPicker": {
		"automaticFetch": "自动获取 <serviceLink>{{serviceName}}</serviceLink> 上可用的最新模型列表。如果您不确定选择哪个模型，Kilo Code 与 <defaultModelLink>{{defaultModelId}}</defaultModelLink> 配合最佳。您还可以搜索\"free\"以查找当前可用的免费选项。",
		"label": "模型",
		"searchPlaceholder": "搜索",
		"noMatchFound": "未找到匹配项",
		"useCustomModel": "使用自定义：{{modelId}}"
	},
	"footer": {
		"feedback": "如果您有任何问题或反馈，请随时在 <githubLink>github.com/Kilo-Org/kilocode</githubLink> 上提出问题或加入 <redditLink>reddit.com/r/kilocode</redditLink> 或 <discordLink>kilocode.ai/discord</discordLink>",
		"support": "如有财务问题，请联系客户支持 <supportLink>hi@kilocode.ai</supportLink>",
		"telemetry": {
			"label": "允许匿名数据收集",
			"description": "匿名收集错误报告和使用数据（不含代码/提示/个人信息），详情见隐私政策"
		},
		"settings": {
			"import": "导入",
			"export": "导出",
			"reset": "重置"
		}
	},
	"thinkingBudget": {
		"maxTokens": "最大Token数",
		"maxThinkingTokens": "最大思考Token数"
	},
	"validation": {
		"apiKey": "您必须提供有效的 API 密钥。",
		"awsRegion": "您必须选择一个区域来使用 Amazon Bedrock。",
		"googleCloud": "您必须提供有效的 Google Cloud 项目 ID 和区域。",
		"modelId": "您必须提供有效的模型 ID。",
		"modelSelector": "您必须提供有效的模型选择器。",
		"openAi": "您必须提供有效的基础 URL、API 密钥和模型 ID。",
		"arn": {
			"invalidFormat": "ARN 格式无效。请检查格式要求。",
			"regionMismatch": "警告：您的 ARN 中的区域 ({{arnRegion}}) 与您选择的区域 ({{region}}) 不匹配。这可能会导致访问问题。提供程序将使用 ARN 中的区域。"
		},
		"modelAvailability": "模型ID {{modelId}} 不可用，请重新选择",
		"providerNotAllowed": "提供商 '{{provider}}' 不允许用于您的组织",
		"modelNotAllowed": "模型 '{{model}}' 不允许用于提供商 '{{provider}}'，您的组织不允许",
		"profileInvalid": "此配置文件包含您的组织不允许的提供商或模型"
	},
	"placeholders": {
		"apiKey": "请输入 API 密钥...",
		"profileName": "请输入配置文件名称",
		"accessKey": "请输入访问密钥...",
		"secretKey": "请输入密钥...",
		"sessionToken": "请输入会话Token...",
		"credentialsJson": "请输入凭证 JSON...",
		"keyFilePath": "请输入密钥文件路径...",
		"projectId": "请输入项目 ID...",
		"customArn": "请输入 ARN（例：arn:aws:bedrock:us-east-1:123456789012:foundation-model/my-model）",
		"baseUrl": "请输入基础 URL...",
		"modelId": {
			"lmStudio": "例：meta-llama-3.1-8b-instruct",
			"lmStudioDraft": "例：lmstudio-community/llama-3.2-1b-instruct",
			"ollama": "例：llama3.1"
		},
		"numbers": {
			"maxTokens": "例：4096",
			"contextWindow": "例：128000",
			"inputPrice": "例：0.0001",
			"outputPrice": "例：0.0002",
			"cacheWritePrice": "例：0.00005"
		}
	},
	"defaults": {
		"ollamaUrl": "默认值：http://localhost:11434",
		"lmStudioUrl": "默认值：http://localhost:1234",
		"geminiUrl": "默认值：https://generativelanguage.googleapis.com"
	},
	"labels": {
		"customArn": "自定义 ARN",
		"useCustomArn": "使用自定义 ARN..."
	}
}<|MERGE_RESOLUTION|>--- conflicted
+++ resolved
@@ -83,15 +83,11 @@
 			"delayLabel": "延迟一段时间再自动批准写入，可以在期间检查模型输出是否有问题",
 			"outsideWorkspace": {
 				"label": "包含工作区外的文件",
-<<<<<<< HEAD
 				"description": "允许 Kilo Code 创建和编辑当前工作区外的文件，无需批准。"
-=======
-				"description": "允许 Roo 创建和编辑当前工作区外的文件，无需批准。"
 			},
 			"protected": {
 				"label": "包含受保护的文件",
-				"description": "允许 Roo 创建和编辑受保护的文件（如 .rooignore 和 .roo/ 配置文件），无需批准。"
->>>>>>> 23bbad04
+				"description": "允许 Kilo Code 创建和编辑受保护的文件（如 .kilocodeignore 和 .kilocode/ 配置文件），无需批准。"
 			}
 		},
 		"browser": {
@@ -520,7 +516,7 @@
 		},
 		"MULTI_FILE_APPLY_DIFF": {
 			"name": "启用并发文件编辑",
-			"description": "启用后 Roo 可在单个请求中编辑多个文件。禁用后 Roo 必须逐个编辑文件。禁用此功能有助于使用能力较弱的模型或需要更精确控制文件修改时。"
+			"description": "启用后 Kilo Code 可在单个请求中编辑多个文件。禁用后 Kilo Code 必须逐个编辑文件。禁用此功能有助于使用能力较弱的模型或需要更精确控制文件修改时。"
 		}
 	},
 	"promptCaching": {
