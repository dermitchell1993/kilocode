{
	"greeting": "嗨，我是 Kilo Code！",
	"introduction": "<strong>Kilo Code 是頂尖的自主編程助手。</strong>準備好以前所未有的方式進行架構設計、編碼、除錯並提升您的工作效率。要繼續使用，Kilo Code 需要一個 API 金鑰。",
	"notice": "開始使用前，此擴充功能需要一個 API 提供者。",
	"start": "讓我們開始吧！",
	"chooseProvider": "選擇一個 API 提供者開始：",
	"routers": {
		"requesty": {
			"description": "您的最佳化 LLM 路由器",
			"incentive": "$1 免費額度"
		},
		"openrouter": {
			"description": "LLM 的統一介面"
		}
	},
	"startRouter": "透過路由器快速設定",
	"startCustom": "使用您自己的 API 金鑰",
<<<<<<< HEAD
	"or": "或是"
=======
	"telemetry": {
		"title": "協助改進 Roo Code",
		"anonymousTelemetry": "傳送匿名的錯誤和使用資料，以協助我們修復錯誤並改進擴充功能。我們絕不會傳送任何程式碼、提示或個人資訊。",
		"changeSettings": "您隨時可以在<settingsLink>設定</settingsLink>底端更改此選項",
		"settings": "設定",
		"allow": "允許",
		"deny": "拒絕"
	},
	"or": "或是",
	"importSettings": "匯入設定"
>>>>>>> 936712b2
}<|MERGE_RESOLUTION|>--- conflicted
+++ resolved
@@ -15,11 +15,8 @@
 	},
 	"startRouter": "透過路由器快速設定",
 	"startCustom": "使用您自己的 API 金鑰",
-<<<<<<< HEAD
-	"or": "或是"
-=======
 	"telemetry": {
-		"title": "協助改進 Roo Code",
+		"title": "協助改進 Kilo Code",
 		"anonymousTelemetry": "傳送匿名的錯誤和使用資料，以協助我們修復錯誤並改進擴充功能。我們絕不會傳送任何程式碼、提示或個人資訊。",
 		"changeSettings": "您隨時可以在<settingsLink>設定</settingsLink>底端更改此選項",
 		"settings": "設定",
@@ -28,5 +25,4 @@
 	},
 	"or": "或是",
 	"importSettings": "匯入設定"
->>>>>>> 936712b2
 }