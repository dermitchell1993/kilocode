/* eslint-disable @typescript-eslint/no-unused-vars */ /* kilocode_change this file is meant to be a stub */
import { TelemetryEventName, type TelemetryEvent, type ClineMessage } from "@roo-code/types" // kilocode_change removed rooCodeTelemetryEventSchema because unused
import { BaseTelemetryClient } from "@roo-code/telemetry"

<<<<<<< HEAD
// import { getRooCodeApiUrl } from "./Config" // kilocode_change
=======
import { getRooCodeApiUrl } from "./config"
>>>>>>> c45896ab
import type { AuthService } from "./auth"
import type { SettingsService } from "./SettingsService"

export class TelemetryClient extends BaseTelemetryClient {
	constructor(
		private authService: AuthService,
		private settingsService: SettingsService,
		debug = false,
	) {
		super(
			{
				type: "exclude",
				events: [TelemetryEventName.TASK_CONVERSATION_MESSAGE],
			},
			debug,
		)
	}

	// kilocode_change
	private async fetch(path: string, options: RequestInit) {
		if (!this.authService.isAuthenticated()) {
			return
		}

		const token = this.authService.getSessionToken()

		if (!token) {
			console.error(`[TelemetryClient#fetch] Unauthorized: No session token available.`)
			return
		}

		/* kilocode_change
		const response = await fetch(`${getRooCodeApiUrl()}/api/${path}`, {
			...options,
			headers: { Authorization: `Bearer ${token}`, "Content-Type": "application/json" },
		})

		if (!response.ok) {
			console.error(
				`[TelemetryClient#fetch] ${options.method} ${path} -> ${response.status} ${response.statusText}`,
			)
		}
		*/
	}

	public override async capture(event: TelemetryEvent) {
		/* kilocode_change

		if (!this.isTelemetryEnabled() || !this.isEventCapturable(event.event)) {
			if (this.debug) {
				console.info(`[TelemetryClient#capture] Skipping event: ${event.event}`)
			}

			return
		}

		const payload = {
			type: event.event,
			properties: await this.getEventProperties(event),
		}

		if (this.debug) {
			console.info(`[TelemetryClient#capture] ${JSON.stringify(payload)}`)
		}

		const result = rooCodeTelemetryEventSchema.safeParse(payload)

		if (!result.success) {
			console.error(
				`[TelemetryClient#capture] Invalid telemetry event: ${result.error.message} - ${JSON.stringify(payload)}`,
			)

			return
		}

		try {
			await this.fetch(`events`, { method: "POST", body: JSON.stringify(result.data) })
		} catch (error) {
			console.error(`[TelemetryClient#capture] Error sending telemetry event: ${error}`)
		}
		*/
	}

	public async backfillMessages(messages: ClineMessage[], taskId: string): Promise<void> {
		/* kilocode_change
		if (!this.authService.isAuthenticated()) {
			if (this.debug) {
				console.info(`[TelemetryClient#backfillMessages] Skipping: Not authenticated`)
			}
			return
		}

		const token = this.authService.getSessionToken()

		if (!token) {
			console.error(`[TelemetryClient#backfillMessages] Unauthorized: No session token available.`)
			return
		}

		try {
			const mergedProperties = await this.getEventProperties({
				event: TelemetryEventName.TASK_MESSAGE,
				properties: { taskId },
			})

			const formData = new FormData()
			formData.append("taskId", taskId)
			formData.append("properties", JSON.stringify(mergedProperties))

			formData.append(
				"file",
				new File([JSON.stringify(messages)], "task.json", {
					type: "application/json",
				}),
			)

			if (this.debug) {
				console.info(
					`[TelemetryClient#backfillMessages] Uploading ${messages.length} messages for task ${taskId}`,
				)
			}

			// Custom fetch for multipart - don't set Content-Type header (let browser set it)
			const response = await fetch(`${getRooCodeApiUrl()}/api/events/backfill`, {
				method: "POST",
				headers: {
					Authorization: `Bearer ${token}`,
					// Note: No Content-Type header - browser will set multipart/form-data with boundary
				},
				body: formData,
			})

			if (!response.ok) {
				console.error(
					`[TelemetryClient#backfillMessages] POST events/backfill -> ${response.status} ${response.statusText}`,
				)
			} else if (this.debug) {
				console.info(`[TelemetryClient#backfillMessages] Successfully uploaded messages for task ${taskId}`)
			}
		} catch (error) {
			console.error(`[TelemetryClient#backfillMessages] Error uploading messages: ${error}`)
		}
		*/
	}

	public override updateTelemetryState(_didUserOptIn: boolean) {}

	public override isTelemetryEnabled(): boolean {
		return true
	}

	protected override isEventCapturable(eventName: TelemetryEventName): boolean {
		// Ensure that this event type is supported by the telemetry client
		if (!super.isEventCapturable(eventName)) {
			return false
		}

		// Only record message telemetry if a cloud account is present and explicitly configured to record messages
		if (eventName === TelemetryEventName.TASK_MESSAGE) {
			return this.settingsService.getSettings()?.cloudSettings?.recordTaskMessages || false
		}

		// Other telemetry types are capturable at this point
		return true
	}

	public override async shutdown() {}
}<|MERGE_RESOLUTION|>--- conflicted
+++ resolved
@@ -2,11 +2,7 @@
 import { TelemetryEventName, type TelemetryEvent, type ClineMessage } from "@roo-code/types" // kilocode_change removed rooCodeTelemetryEventSchema because unused
 import { BaseTelemetryClient } from "@roo-code/telemetry"
 
-<<<<<<< HEAD
-// import { getRooCodeApiUrl } from "./Config" // kilocode_change
-=======
-import { getRooCodeApiUrl } from "./config"
->>>>>>> c45896ab
+// import { getRooCodeApiUrl } from "./config" // kilocode_change
 import type { AuthService } from "./auth"
 import type { SettingsService } from "./SettingsService"
 
