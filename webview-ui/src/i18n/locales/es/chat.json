{
	"greeting": "¿Qué puede hacer Kilo Code por ti?",
	"task": {
		"title": "Tarea",
		"seeMore": "Ver más",
		"seeLess": "Ver menos",
		"tokens": "Tokens:",
		"cache": "Caché:",
		"apiCost": "Costo de API:",
		"contextWindow": "Ventana de contexto:",
		"closeAndStart": "Cerrar tarea e iniciar una nueva",
		"export": "Exportar historial de tareas",
		"delete": "Eliminar tarea (Shift + Clic para omitir confirmación)"
	},
	"unpin": "Desfijar",
	"pin": "Fijar",
	"retry": {
		"title": "Reintentar",
		"tooltip": "Intenta la operación de nuevo"
	},
	"startNewTask": {
		"title": "Iniciar nueva tarea",
		"tooltip": "Comienza una nueva tarea"
	},
	"proceedAnyways": {
		"title": "Continuar de todos modos",
		"tooltip": "Continuar mientras se ejecuta el comando"
	},
	"save": {
		"title": "Guardar",
		"tooltip": "Guardar los cambios del archivo"
	},
	"tokenProgress": {
		"availableSpace": "Espacio disponible: {{amount}} tokens",
		"tokensUsed": "Tokens utilizados: {{used}} de {{total}}",
		"reservedForResponse": "Reservado para respuesta del modelo: {{amount}} tokens"
	},
	"reject": {
		"title": "Rechazar",
		"tooltip": "Rechazar esta acción"
	},
	"completeSubtaskAndReturn": "Completar subtarea y regresar",
	"approve": {
		"title": "Aprobar",
		"tooltip": "Aprobar esta acción"
	},
	"runCommand": {
		"title": "Ejecutar comando",
		"tooltip": "Ejecutar este comando"
	},
	"proceedWhileRunning": {
		"title": "Continuar mientras se ejecuta",
		"tooltip": "Continuar a pesar de las advertencias"
	},
	"resumeTask": {
		"title": "Reanudar tarea",
		"tooltip": "Reanudar la tarea actual"
	},
	"terminate": {
		"title": "Terminar",
		"tooltip": "Terminar la tarea actual"
	},
	"cancel": {
		"title": "Cancelar",
		"tooltip": "Cancelar la operación actual"
	},
	"scrollToBottom": "Desplazarse al final del chat",
	"selectMode": "Seleccionar modo de interacción",
	"selectApiConfig": "Seleccionar configuración de API",
	"enhancePrompt": "Mejorar el mensaje con contexto adicional",
	"addImages": "Agregar imágenes al mensaje",
	"sendMessage": "Enviar mensaje",
	"typeMessage": "Escribe un mensaje...",
	"typeTask": "Construir, buscar, preguntar algo",
	"addContext": "@ para agregar contexto, / para cambiar modos",
	"dragFiles": "mantén shift para arrastrar archivos",
	"dragFilesImages": "mantén shift para arrastrar archivos/imágenes",
	"enhancePromptDescription": "El botón 'Mejorar el mensaje' ayuda a mejorar tu petición proporcionando contexto adicional, aclaraciones o reformulaciones. Intenta escribir una petición aquí y haz clic en el botón nuevamente para ver cómo funciona.",
	"errorReadingFile": "Error al leer el archivo:",
	"noValidImages": "No se procesaron imágenes válidas",
	"separator": "Separador",
	"edit": "Editar...",
	"forNextMode": "para el siguiente modo",
	"error": "Error",
	"troubleMessage": "Kilo Code está teniendo problemas...",
	"apiRequest": {
		"title": "Solicitud API",
		"failed": "Solicitud API falló",
		"streaming": "Solicitud API...",
		"cancelled": "Solicitud API cancelada",
		"streamingFailed": "Transmisión API falló"
	},
	"checkpoint": {
		"initial": "Punto de control inicial",
		"regular": "Punto de control",
		"initializingWarning": "Todavía inicializando el punto de control... Si esto tarda demasiado, puedes desactivar los puntos de control en la <settingsLink>configuración</settingsLink> y reiniciar tu tarea.",
		"menu": {
			"viewDiff": "Ver diferencias",
			"restore": "Restaurar punto de control",
			"restoreFiles": "Restaurar archivos",
			"restoreFilesDescription": "Restaura los archivos de tu proyecto a una instantánea tomada en este punto.",
			"restoreFilesAndTask": "Restaurar archivos y tarea",
			"confirm": "Confirmar",
			"cancel": "Cancelar",
			"cannotUndo": "Esta acción no se puede deshacer.",
			"restoreFilesAndTaskDescription": "Restaura los archivos de tu proyecto a una instantánea tomada en este punto y elimina todos los mensajes posteriores a este punto."
		},
		"current": "Actual"
	},
	"instructions": {
		"wantsToFetch": "Kilo Code quiere obtener instrucciones detalladas para ayudar con la tarea actual"
	},
	"fileOperations": {
		"wantsToRead": "Kilo Code quiere leer este archivo:",
		"wantsToReadOutsideWorkspace": "Kilo Code quiere leer este archivo fuera del espacio de trabajo:",
		"didRead": "Kilo Code leyó este archivo:",
		"wantsToEdit": "Kilo Code quiere editar este archivo:",
		"wantsToEditOutsideWorkspace": "Kilo Code quiere editar este archivo fuera del espacio de trabajo:",
		"wantsToCreate": "Kilo Code quiere crear un nuevo archivo:"
	},
	"directoryOperations": {
		"wantsToViewTopLevel": "Kilo Code quiere ver los archivos de nivel superior en este directorio:",
		"didViewTopLevel": "Kilo Code vio los archivos de nivel superior en este directorio:",
		"wantsToViewRecursive": "Kilo Code quiere ver recursivamente todos los archivos en este directorio:",
		"didViewRecursive": "Kilo Code vio recursivamente todos los archivos en este directorio:",
		"wantsToViewDefinitions": "Kilo Code quiere ver nombres de definiciones de código fuente utilizados en este directorio:",
		"didViewDefinitions": "Kilo Code vio nombres de definiciones de código fuente utilizados en este directorio:",
		"wantsToSearch": "Kilo Code quiere buscar en este directorio <code>{{regex}}</code>:",
		"didSearch": "Kilo Code buscó en este directorio <code>{{regex}}</code>:"
	},
	"commandOutput": "Salida del comando",
	"response": "Respuesta",
	"arguments": "Argumentos",
	"mcp": {
		"wantsToUseTool": "Kilo Code quiere usar una herramienta en el servidor MCP {{serverName}}:",
		"wantsToAccessResource": "Kilo Code quiere acceder a un recurso en el servidor MCP {{serverName}}:"
	},
	"modes": {
		"wantsToSwitch": "Kilo Code quiere cambiar a modo <code>{{mode}}</code>",
		"wantsToSwitchWithReason": "Kilo Code quiere cambiar a modo <code>{{mode}}</code> porque: {{reason}}",
		"didSwitch": "Kilo Code cambió a modo <code>{{mode}}</code>",
		"didSwitchWithReason": "Kilo Code cambió a modo <code>{{mode}}</code> porque: {{reason}}"
	},
	"subtasks": {
<<<<<<< HEAD
		"wantsToCreate": "Kilo Code quiere crear una nueva subtarea en modo <code>{{mode}}</code>:",
		"wantsToFinish": "Kilo Code quiere finalizar esta subtarea"
=======
		"wantsToCreate": "Roo quiere crear una nueva subtarea en modo <code>{{mode}}</code>:",
		"wantsToFinish": "Roo quiere finalizar esta subtarea",
		"newTaskContent": "Instrucciones de la subtarea",
		"completionContent": "Subtarea completada",
		"resultContent": "Resultados de la subtarea",
		"defaultResult": "Por favor, continúa con la siguiente tarea.",
		"completionInstructions": "¡Subtarea completada! Puedes revisar los resultados y sugerir correcciones o próximos pasos. Si todo se ve bien, confirma para devolver el resultado a la tarea principal."
>>>>>>> 91f4a862
	},
	"questions": {
		"hasQuestion": "Kilo Code tiene una pregunta:"
	},
	"taskCompleted": "Tarea completada",
	"shellIntegration": {
		"unavailable": "Integración de shell no disponible",
		"troubleshooting": "¿Sigues teniendo problemas?"
	},
	"powershell": {
		"issues": "Parece que estás teniendo problemas con Windows PowerShell, por favor consulta esta"
	},
	"autoApprove": {
		"title": "Auto-aprobar:",
		"none": "Ninguno",
		"description": "Auto-aprobar permite a Kilo Code realizar acciones sin pedir permiso. Habilita solo para acciones en las que confíes plenamente. Configuración más detallada disponible en <settingsLink>Configuración</settingsLink>.",
		"actions": {
			"readFiles": {
				"label": "Leer archivos y directorios",
				"shortName": "Leer",
				"description": "Permite acceso para leer cualquier archivo en tu computadora."
			},
			"editFiles": {
				"label": "Editar archivos",
				"shortName": "Editar",
				"description": "Permite la modificación de cualquier archivo en tu computadora."
			},
			"executeCommands": {
				"label": "Ejecutar comandos aprobados",
				"shortName": "Comandos",
				"description": "Permite la ejecución de comandos de terminal aprobados. Puedes configurar esto en el panel de configuración."
			},
			"useBrowser": {
				"label": "Usar el navegador",
				"shortName": "Navegador",
				"description": "Permite la capacidad de iniciar e interactuar con cualquier sitio web en un navegador sin interfaz."
			},
			"useMcp": {
				"label": "Usar servidores MCP",
				"shortName": "MCP",
				"description": "Permite el uso de servidores MCP configurados que pueden modificar el sistema de archivos o interactuar con APIs."
			},
			"switchModes": {
				"label": "Cambiar modos",
				"shortName": "Modos",
				"description": "Permite el cambio automático entre diferentes modos sin requerir aprobación."
			},
			"subtasks": {
				"label": "Crear y completar subtareas",
				"shortName": "Subtareas",
				"description": "Permite la creación y finalización de subtareas sin requerir aprobación."
			},
			"retryRequests": {
				"label": "Reintentar solicitudes fallidas",
				"shortName": "Reintentos",
				"description": "Reintenta automáticamente las solicitudes API fallidas cuando el proveedor devuelve una respuesta de error."
			}
		}
	},
	"reasoning": {
		"thinking": "Pensando",
		"seconds": "{{count}}s"
	},
	"followUpSuggest": {
		"copyToInput": "Copiar a la entrada (o Shift + clic)"
	},
	"announcement": {
		"title": "Haz más con Tareas Boomerang 🪃",
		"description": "Divide el trabajo en subtareas, cada una ejecutándose en un modo especializado, como code, architect, debug o un modo personalizado.",
		"learnMore": "Saber más →",
		"hideButton": "Ocultar anuncio"
	},
	"browser": {
		"rooWantsToUse": "Kilo Code quiere usar el navegador:",
		"consoleLogs": "Registros de la consola",
		"noNewLogs": "(No hay nuevos registros)",
		"screenshot": "Captura de pantalla del navegador",
		"cursor": "cursor",
		"navigation": {
			"step": "Paso {{current}} de {{total}}",
			"previous": "Anterior",
			"next": "Siguiente"
		},
		"sessionStarted": "Sesión de navegador iniciada",
		"actions": {
			"title": "Acción de navegación: ",
			"launch": "Iniciar navegador en {{url}}",
			"click": "Clic ({{coordinate}})",
			"type": "Escribir \"{{text}}\"",
			"scrollDown": "Desplazar hacia abajo",
			"scrollUp": "Desplazar hacia arriba",
			"close": "Cerrar navegador"
		}
	},
	"notifications": {
		"toolRequest": "Solicitud de herramienta esperando aprobación",
		"browserAction": "Acción del navegador esperando aprobación",
		"command": "Comando esperando aprobación"
	}
}<|MERGE_RESOLUTION|>--- conflicted
+++ resolved
@@ -142,18 +142,13 @@
 		"didSwitchWithReason": "Kilo Code cambió a modo <code>{{mode}}</code> porque: {{reason}}"
 	},
 	"subtasks": {
-<<<<<<< HEAD
 		"wantsToCreate": "Kilo Code quiere crear una nueva subtarea en modo <code>{{mode}}</code>:",
-		"wantsToFinish": "Kilo Code quiere finalizar esta subtarea"
-=======
-		"wantsToCreate": "Roo quiere crear una nueva subtarea en modo <code>{{mode}}</code>:",
-		"wantsToFinish": "Roo quiere finalizar esta subtarea",
+		"wantsToFinish": "Kilo Code quiere finalizar esta subtarea",
 		"newTaskContent": "Instrucciones de la subtarea",
 		"completionContent": "Subtarea completada",
 		"resultContent": "Resultados de la subtarea",
 		"defaultResult": "Por favor, continúa con la siguiente tarea.",
 		"completionInstructions": "¡Subtarea completada! Puedes revisar los resultados y sugerir correcciones o próximos pasos. Si todo se ve bien, confirma para devolver el resultado a la tarea principal."
->>>>>>> 91f4a862
 	},
 	"questions": {
 		"hasQuestion": "Kilo Code tiene una pregunta:"
