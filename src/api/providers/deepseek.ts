--- conflicted
+++ resolved
@@ -1,10 +1,3 @@
-<<<<<<< HEAD
-import { OpenAiHandler, OpenAiHandlerOptions } from "./openai"
-import { deepSeekModels, deepSeekDefaultModelId, ModelInfo } from "../../shared/api"
-import { ApiStreamUsageChunk } from "../transform/stream" // Import for type
-
-import { getModelParams } from "../getModelParams"
-=======
 import { deepSeekModels, deepSeekDefaultModelId } from "../../shared/api"
 import type { ApiHandlerOptions } from "../../shared/api"
 
@@ -12,7 +5,6 @@
 import { getModelParams } from "../transform/model-params"
 
 import { OpenAiHandler } from "./openai"
->>>>>>> 582a117a
 
 export class DeepSeekHandler extends OpenAiHandler {
 	constructor(options: ApiHandlerOptions) {
