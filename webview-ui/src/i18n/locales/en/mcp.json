{
	"title": "MCP Servers",
	"done": "Done",
<<<<<<< HEAD
	"description": "The <0>Model Context Protocol</0> enables communication with locally running MCP servers that provide additional tools and resources to extend Kilo Code's capabilities. You can use <1>community-made servers</1> or ask Kilo Code to create new tools specific to your workflow (e.g., \"add a tool that gets the latest npm docs\").",
=======
	"marketplace": "MCP Marketplace",
	"description": "The <0>Model Context Protocol</0> enables communication with locally running MCP servers that provide additional tools and resources to extend Roo's capabilities. You can use <1>community-made servers</1> or ask Roo to create new tools specific to your workflow (e.g., \"add a tool that gets the latest npm docs\").",
>>>>>>> a0e640cd
	"instructions": "Instructions",
	"enableToggle": {
		"title": "Enable MCP Servers",
		"description": "Turn this ON to let Kilo Code use tools from connected MCP servers. This gives Kilo Code more capabilities. If you don't plan to use these extra tools, turn it OFF to help reduce API token costs."
	},
	"enableServerCreation": {
		"title": "Enable MCP Server Creation",
		"description": "Enable this to have Kilo Code help you build <1>new</1> custom MCP servers. <0>Learn about server creation</0>",
		"hint": "Hint: To reduce API token costs, disable this setting when you are not actively asking Kilo Code to create a new MCP server."
	},
	"editGlobalMCP": "Edit Global MCP",
	"editProjectMCP": "Edit Project MCP",
	"refreshMCP": "Refresh MCP Servers",
	"learnMoreEditingSettings": "Learn more about editing MCP settings files",
	"tool": {
		"alwaysAllow": "Always allow",
		"parameters": "Parameters",
		"noDescription": "No description",
		"togglePromptInclusion": "Toggle inclusion in prompt"
	},
	"tabs": {
		"tools": "Tools",
		"resources": "Resources",
		"errors": "Errors"
	},
	"emptyState": {
		"noTools": "No tools found",
		"noResources": "No resources found",
		"noErrors": "No errors found"
	},
	"networkTimeout": {
		"label": "Network Timeout",
		"description": "Maximum time to wait for server responses",
		"options": {
			"15seconds": "15 seconds",
			"30seconds": "30 seconds",
			"1minute": "1 minute",
			"5minutes": "5 minutes",
			"10minutes": "10 minutes",
			"15minutes": "15 minutes",
			"30minutes": "30 minutes",
			"60minutes": "60 minutes"
		}
	},
	"deleteDialog": {
		"title": "Delete MCP Server",
		"description": "Are you sure you want to delete the MCP server \"{{serverName}}\"? This action cannot be undone.",
		"cancel": "Cancel",
		"delete": "Delete"
	},
	"serverStatus": {
		"retrying": "Retrying...",
		"retryConnection": "Retry Connection"
	},
	"execution": {
		"running": "Running",
		"completed": "Completed",
		"error": "Error"
	}
}<|MERGE_RESOLUTION|>--- conflicted
+++ resolved
@@ -1,12 +1,8 @@
 {
 	"title": "MCP Servers",
 	"done": "Done",
-<<<<<<< HEAD
-	"description": "The <0>Model Context Protocol</0> enables communication with locally running MCP servers that provide additional tools and resources to extend Kilo Code's capabilities. You can use <1>community-made servers</1> or ask Kilo Code to create new tools specific to your workflow (e.g., \"add a tool that gets the latest npm docs\").",
-=======
 	"marketplace": "MCP Marketplace",
 	"description": "The <0>Model Context Protocol</0> enables communication with locally running MCP servers that provide additional tools and resources to extend Roo's capabilities. You can use <1>community-made servers</1> or ask Roo to create new tools specific to your workflow (e.g., \"add a tool that gets the latest npm docs\").",
->>>>>>> a0e640cd
 	"instructions": "Instructions",
 	"enableToggle": {
 		"title": "Enable MCP Servers",
