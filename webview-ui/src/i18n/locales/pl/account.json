{
	"title": "Konto",
	"profilePicture": "Zdjęcie profilowe",
	"logOut": "Wyloguj",
	"testApiAuthentication": "Testuj uwierzytelnianie API",
	"signIn": "Połącz z Kilo Code Cloud",
	"connect": "Połącz",
	"cloudBenefitsTitle": "Połącz z Kilo Code Cloud",
	"cloudBenefitsSubtitle": "Synchronizuj swoje prompty i telemetrię, aby włączyć:",
	"cloudBenefitHistory": "Historia zadań online",
	"cloudBenefitSharing": "Funkcje udostępniania i współpracy",
	"cloudBenefitMetrics": "Metryki użycia oparte na zadaniach, tokenach i kosztach",
<<<<<<< HEAD
	"visitCloudWebsite": "Odwiedź Kilo Code Cloud"
=======
	"cloudBenefitWalkaway": "Śledź i kontroluj zadania z dowolnego miejsca za pomocą Roomote Control",
	"remoteControl": "Roomote Control",
	"remoteControlDescription": "Umożliwia śledzenie i interakcję z zadaniami w tym obszarze roboczym za pomocą Roo Code Cloud",
	"visitCloudWebsite": "Odwiedź Roo Code Cloud"
>>>>>>> a819b353
}<|MERGE_RESOLUTION|>--- conflicted
+++ resolved
@@ -10,12 +10,8 @@
 	"cloudBenefitHistory": "Historia zadań online",
 	"cloudBenefitSharing": "Funkcje udostępniania i współpracy",
 	"cloudBenefitMetrics": "Metryki użycia oparte na zadaniach, tokenach i kosztach",
-<<<<<<< HEAD
+	"cloudBenefitWalkaway": "Śledź i kontroluj zadania z dowolnego miejsca za pomocą Kilo remote Control",
+	"remoteControl": "Kilo remote Control",
+	"remoteControlDescription": "Umożliwia śledzenie i interakcję z zadaniami w tym obszarze roboczym za pomocą Kilo Code Cloud",
 	"visitCloudWebsite": "Odwiedź Kilo Code Cloud"
-=======
-	"cloudBenefitWalkaway": "Śledź i kontroluj zadania z dowolnego miejsca za pomocą Roomote Control",
-	"remoteControl": "Roomote Control",
-	"remoteControlDescription": "Umożliwia śledzenie i interakcję z zadaniami w tym obszarze roboczym za pomocą Roo Code Cloud",
-	"visitCloudWebsite": "Odwiedź Roo Code Cloud"
->>>>>>> a819b353
 }