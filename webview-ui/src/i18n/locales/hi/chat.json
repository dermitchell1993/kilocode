{
	"greeting": "Kilo Code आपके लिए क्या कर सकता है?",
	"task": {
		"title": "कार्य",
		"seeMore": "अधिक देखें",
		"seeLess": "कम देखें",
		"tokens": "Tokens:",
		"cache": "कैश:",
		"apiCost": "API लागत:",
		"contextWindow": "संदर्भ लंबाई:",
		"closeAndStart": "कार्य बंद करें और नया शुरू करें",
		"export": "कार्य इतिहास निर्यात करें",
		"delete": "कार्य हटाएं (पुष्टि को छोड़ने के लिए Shift + क्लिक)",
		"condenseContext": "संदर्भ को बुद्धिमानी से संघनित करें",
		"share": "कार्य साझा करें",
		"shareWithOrganization": "संगठन के साथ साझा करें",
		"shareWithOrganizationDescription": "केवल आपके संगठन के सदस्य पहुंच सकते हैं",
		"sharePublicly": "सार्वजनिक रूप से साझा करें",
		"sharePubliclyDescription": "लिंक वाला कोई भी व्यक्ति पहुंच सकता है",
		"connectToCloud": "Cloud से कनेक्ट करें",
		"connectToCloudDescription": "कार्य साझा करने के लिए Kilo Code Cloud में साइन इन करें",
		"sharingDisabledByOrganization": "संगठन द्वारा साझाकरण अक्षम किया गया",
		"shareSuccessOrganization": "संगठन लिंक क्लिपबोर्ड में कॉपी किया गया",
		"shareSuccessPublic": "सार्वजनिक लिंक क्लिपबोर्ड में कॉपी किया गया"
	},
	"history": {
		"title": "इतिहास"
	},
	"unpin": "पिन करें",
	"pin": "अवपिन करें",
	"tokenProgress": {
		"availableSpace": "उपलब्ध स्थान: {{amount}} tokens",
		"tokensUsed": "प्रयुक्त tokens: {{used}} / {{total}}",
		"reservedForResponse": "मॉडल प्रतिक्रिया के लिए आरक्षित: {{amount}} tokens"
	},
	"retry": {
		"title": "पुनः प्रयास करें",
		"tooltip": "ऑपरेशन फिर से प्रयास करें"
	},
	"startNewTask": {
		"title": "नया कार्य शुरू करें",
		"tooltip": "नया कार्य शुरू करें"
	},
	"reportBug": {
		"title": "बग की रिपोर्ट करें"
	},
	"proceedAnyways": {
		"title": "फिर भी आगे बढ़ें",
		"tooltip": "कमांड निष्पादन के दौरान जारी रखें"
	},
	"save": {
		"title": "सहेजें",
		"tooltip": "फ़ाइल परिवर्तन सहेजें"
	},
	"reject": {
		"title": "अस्वीकार करें",
		"tooltip": "इस क्रिया को अस्वीकार करें"
	},
	"completeSubtaskAndReturn": "उपकार्य पूरा करें और वापस लौटें",
	"approve": {
		"title": "स्वीकृत करें",
		"tooltip": "इस क्रिया को स्वीकृत करें"
	},
	"runCommand": {
		"title": "कमांड चलाएँ",
		"tooltip": "इस कमांड को निष्पादित करें"
	},
	"proceedWhileRunning": {
		"title": "चलते समय आगे बढ़ें",
		"tooltip": "चेतावनियों के बावजूद जारी रखें"
	},
	"killCommand": {
		"title": "कमांड रोकें",
		"tooltip": "वर्तमान कमांड रोकें"
	},
	"resumeTask": {
		"title": "कार्य जारी रखें",
		"tooltip": "वर्तमान कार्य जारी रखें"
	},
	"terminate": {
		"title": "समाप्त करें",
		"tooltip": "वर्तमान कार्य समाप्त करें"
	},
	"cancel": {
		"title": "रद्द करें",
		"tooltip": "वर्तमान ऑपरेशन रद्द करें"
	},
	"scrollToBottom": "चैट के निचले हिस्से तक स्क्रॉल करें",
	"about": "एआई सहायता से कोड जेनरेट करें, रिफैक्टर करें और डिबग करें। अधिक जानने के लिए हमारे <DocsLink>दस्तावेज़</DocsLink> देखें।",
	"onboarding": "एजेंटिक कोडिंग क्षमताओं में नवीनतम प्रगति के कारण, मैं जटिल सॉफ्टवेयर विकास कार्यों को चरण-दर-चरण संभाल सकता हूं। ऐसे उपकरणों के साथ जो मुझे फ़ाइलें बनाने और संपादित करने, जटिल प्रोजेक्ट का अन्वेषण करने, ब्राउज़र का उपयोग करने और टर्मिनल कमांड (आपकी अनुमति के बाद) निष्पादित करने की अनुमति देते हैं, मैं आपकी मदद कोड पूर्णता या तकनीकी समर्थन से परे तरीकों से कर सकता हूं। मैं अपनी क्षमताओं का विस्तार करने और नए उपकरण बनाने के लिए MCP का भी उपयोग कर सकता हूं।",
	"rooTips": {
		"boomerangTasks": {
			"title": "कार्य संयोजन",
			"description": "कार्यों को छोटे, प्रबंधनीय भागों में विभाजित करें।"
		},
		"stickyModels": {
			"title": "स्टिकी मोड",
			"description": "प्रत्येक मोड आपके अंतिम उपयोग किए गए मॉडल को याद रखता है"
		},
		"tools": {
			"title": "उपकरण",
			"description": "एआई को वेब ब्राउज़ करके, कमांड चलाकर और अधिक समस्याओं को हल करने की अनुमति दें।"
		},
		"customizableModes": {
			"title": "अनुकूलन योग्य मोड",
			"description": "विशिष्ट प्रोफाइल अपने व्यवहार और निर्धारित मॉडल के साथ"
		}
	},
	"selectMode": "इंटरैक्शन मोड चुनें",
	"selectApiConfig": "एपीआई कॉन्फ़िगरेशन का चयन करें",
	"selectModelConfig": "मॉडल चुनें",
	"enhancePrompt": "अतिरिक्त संदर्भ के साथ प्रॉम्प्ट बढ़ाएँ",
	"addImages": "संदेश में चित्र जोड़ें",
	"sendMessage": "संदेश भेजें",
	"typeMessage": "एक संदेश लिखें...",
	"typeTask": "निर्माण करें, खोजें, कुछ पूछें",
	"addContext": "संदर्भ जोड़ने के लिए @, मोड बदलने के लिए /",
	"dragFiles": "फ़ाइलें खींचने के लिए shift दबाकर रखें",
	"dragFilesImages": "फ़ाइलें/चित्र खींचने के लिए shift दबाकर रखें",
	"enhancePromptDescription": "'प्रॉम्प्ट बढ़ाएँ' बटन अतिरिक्त संदर्भ, स्पष्टीकरण या पुनर्विचार प्रदान करके आपके अनुरोध को बेहतर बनाने में मदद करता है। यहां अनुरोध लिखकर देखें और यह कैसे काम करता है यह देखने के लिए बटन पर फिर से क्लिक करें।",
	"modeSelector": {
		"title": "मोड्स",
		"marketplace": "मोड मार्केटप्लेस",
		"settings": "मोड सेटिंग्स",
		"description": "विशेष व्यक्तित्व जो Kilo Code के व्यवहार को अनुकूलित करते हैं।"
	},
	"errorReadingFile": "फ़ाइल पढ़ने में त्रुटि:",
	"noValidImages": "कोई मान्य चित्र प्रोसेस नहीं किया गया",
	"separator": "विभाजक",
	"edit": "संपादित करें...",
	"forNextMode": "अगले मोड के लिए",
	"error": "त्रुटि",
	"diffError": {
		"title": "संपादन असफल"
	},
	"troubleMessage": "Kilo Code को समस्या हो रही है...",
	"apiRequest": {
		"title": "API अनुरोध",
		"failed": "API अनुरोध विफल हुआ",
		"streaming": "API अनुरोध...",
		"cancelled": "API अनुरोध रद्द किया गया",
		"streamingFailed": "API स्ट्रीमिंग विफल हुई"
	},
	"checkpoint": {
		"initial": "प्रारंभिक चेकपॉइंट",
		"regular": "चेकपॉइंट",
		"initializingWarning": "चेकपॉइंट अभी भी आरंभ हो रहा है... अगर यह बहुत समय ले रहा है, तो आप <settingsLink>सेटिंग्स</settingsLink> में चेकपॉइंट को अक्षम कर सकते हैं और अपने कार्य को पुनः आरंभ कर सकते हैं।",
		"menu": {
			"viewDiff": "अंतर देखें",
			"restore": "चेकपॉइंट पुनर्स्थापित करें",
			"restoreFiles": "फ़ाइलें पुनर्स्थापित करें",
			"restoreFilesDescription": "आपके प्रोजेक्ट की फ़ाइलों को इस बिंदु पर लिए गए स्नैपशॉट पर पुनर्स्थापित करता है।",
			"restoreFilesAndTask": "फ़ाइलें और कार्य पुनर्स्थापित करें",
			"confirm": "पुष्टि करें",
			"cancel": "रद्द करें",
			"cannotUndo": "इस क्रिया को पूर्ववत नहीं किया जा सकता।",
			"restoreFilesAndTaskDescription": "आपके प्रोजेक्ट की फ़ाइलों को इस बिंदु पर लिए गए स्नैपशॉट पर पुनर्स्थापित करता है और इस बिंदु के बाद के सभी संदेशों को हटा देता है।"
		},
		"current": "वर्तमान"
	},
	"instructions": {
		"wantsToFetch": "Kilo Code को वर्तमान कार्य में सहायता के लिए विस्तृत निर्देश प्राप्त करना है"
	},
	"fileOperations": {
		"wantsToRead": "Kilo Code इस फ़ाइल को पढ़ना चाहता है:",
		"wantsToReadOutsideWorkspace": "Kilo Code कार्यक्षेत्र के बाहर इस फ़ाइल को पढ़ना चाहता है:",
		"didRead": "Kilo Code ने इस फ़ाइल को पढ़ा:",
		"wantsToEdit": "Kilo Code इस फ़ाइल को संपादित करना चाहता है:",
		"wantsToEditOutsideWorkspace": "Kilo Code कार्यक्षेत्र के बाहर इस फ़ाइल को संपादित करना चाहता है:",
		"wantsToEditProtected": "Kilo Code एक सुरक्षित कॉन्फ़िगरेशन फ़ाइल को संपादित करना चाहता है:",
		"wantsToCreate": "Kilo Code एक नई फ़ाइल बनाना चाहता है:",
		"wantsToSearchReplace": "Kilo Code इस फ़ाइल में खोज और प्रतिस्थापन करना चाहता है:",
		"didSearchReplace": "Kilo Code ने इस फ़ाइल में खोज और प्रतिस्थापन किया:",
		"wantsToInsert": "Kilo Code इस फ़ाइल में सामग्री डालना चाहता है:",
		"wantsToInsertWithLineNumber": "Kilo Code इस फ़ाइल की {{lineNumber}} लाइन पर सामग्री डालना चाहता है:",
		"wantsToInsertAtEnd": "Kilo Code इस फ़ाइल के अंत में सामग्री जोड़ना चाहता है:",
		"wantsToReadAndXMore": "रू इस फ़ाइल को और {{count}} अन्य को पढ़ना चाहता है:",
		"wantsToReadMultiple": "Kilo Code कई फ़ाइलें पढ़ना चाहता है:",
		"wantsToApplyBatchChanges": "Kilo Code कई फ़ाइलों में परिवर्तन लागू करना चाहता है:"
	},
	"directoryOperations": {
		"wantsToViewTopLevel": "Kilo Code इस निर्देशिका में शीर्ष स्तर की फ़ाइलें देखना चाहता है:",
		"didViewTopLevel": "Kilo Code ने इस निर्देशिका में शीर्ष स्तर की फ़ाइलें देखीं:",
		"wantsToViewRecursive": "Kilo Code इस निर्देशिका में सभी फ़ाइलों को पुनरावर्ती रूप से देखना चाहता है:",
		"didViewRecursive": "Kilo Code ने इस निर्देशिका में सभी फ़ाइलों को पुनरावर्ती रूप से देखा:",
		"wantsToViewDefinitions": "Kilo Code इस निर्देशिका में उपयोग किए गए सोर्स कोड परिभाषा नामों को देखना चाहता है:",
		"didViewDefinitions": "Kilo Code ने इस निर्देशिका में उपयोग किए गए सोर्स कोड परिभाषा नामों को देखा:",
		"wantsToSearch": "Kilo Code इस निर्देशिका में <code>{{regex}}</code> के लिए खोज करना चाहता है:",
		"didSearch": "Kilo Code ने इस निर्देशिका में <code>{{regex}}</code> के लिए खोज की:",
		"wantsToSearchOutsideWorkspace": "Kilo Code इस निर्देशिका (कार्यक्षेत्र के बाहर) में <code>{{regex}}</code> के लिए खोज करना चाहता है:",
		"didSearchOutsideWorkspace": "Kilo Code ने इस निर्देशिका (कार्यक्षेत्र के बाहर) में <code>{{regex}}</code> के लिए खोज की:",
		"wantsToViewTopLevelOutsideWorkspace": "Kilo Code इस निर्देशिका (कार्यक्षेत्र के बाहर) में शीर्ष स्तर की फ़ाइलें देखना चाहता है:",
		"didViewTopLevelOutsideWorkspace": "Kilo Code ने इस निर्देशिका (कार्यक्षेत्र के बाहर) में शीर्ष स्तर की फ़ाइलें देखीं:",
		"wantsToViewRecursiveOutsideWorkspace": "Kilo Code इस निर्देशिका (कार्यक्षेत्र के बाहर) में सभी फ़ाइलों को पुनरावर्ती रूप से देखना चाहता है:",
		"didViewRecursiveOutsideWorkspace": "Kilo Code ने इस निर्देशिका (कार्यक्षेत्र के बाहर) में सभी फ़ाइलों को पुनरावर्ती रूप से देखा:",
		"wantsToViewDefinitionsOutsideWorkspace": "Kilo Code इस निर्देशिका (कार्यक्षेत्र के बाहर) में उपयोग किए गए सोर्स कोड परिभाषा नामों को देखना चाहता है:",
		"didViewDefinitionsOutsideWorkspace": "Kilo Code ने इस निर्देशिका (कार्यक्षेत्र के बाहर) में उपयोग किए गए सोर्स कोड परिभाषा नामों को देखा:"
	},
	"commandOutput": "कमांड आउटपुट",
	"response": "प्रतिक्रिया",
	"arguments": "आर्ग्युमेंट्स",
	"mcp": {
		"wantsToUseTool": "Kilo Code {{serverName}} MCP सर्वर पर एक टूल का उपयोग करना चाहता है:",
		"wantsToAccessResource": "Kilo Code {{serverName}} MCP सर्वर पर एक संसाधन का उपयोग करना चाहता है:"
	},
	"modes": {
		"wantsToSwitch": "Kilo Code <code>{{mode}}</code> मोड में स्विच करना चाहता है",
		"wantsToSwitchWithReason": "Kilo Code <code>{{mode}}</code> मोड में स्विच करना चाहता है क्योंकि: {{reason}}",
		"didSwitch": "Kilo Code <code>{{mode}}</code> मोड में स्विच कर गया",
		"didSwitchWithReason": "Kilo Code <code>{{mode}}</code> मोड में स्विच कर गया क्योंकि: {{reason}}"
	},
	"subtasks": {
		"wantsToCreate": "Kilo Code <code>{{mode}}</code> मोड में एक नया उपकार्य बनाना चाहता है:",
		"wantsToFinish": "Kilo Code इस उपकार्य को समाप्त करना चाहता है",
		"newTaskContent": "उपकार्य निर्देश",
		"completionContent": "उपकार्य पूर्ण",
		"resultContent": "उपकार्य परिणाम",
		"defaultResult": "कृपया अगले कार्य पर जारी रखें।",
		"completionInstructions": "उपकार्य पूर्ण! आप परिणामों की समीक्षा कर सकते हैं और सुधार या अगले चरण सुझा सकते हैं। यदि सब कुछ ठीक लगता है, तो मुख्य कार्य को परिणाम वापस करने के लिए पुष्टि करें।"
	},
	"questions": {
		"hasQuestion": "Kilo Code का एक प्रश्न है:"
	},
	"taskCompleted": "कार्य पूरा हुआ",
	"powershell": {
		"issues": "ऐसा लगता है कि आपको Windows PowerShell के साथ समस्याएँ हो रही हैं, कृपया इसे देखें"
	},
	"autoApprove": {
		"title": "स्वत:-स्वीकृति:",
		"none": "कोई नहीं",
		"description": "स्वत:-स्वीकृति Kilo Code को अनुमति मांगे बिना क्रियाएँ करने की अनुमति देती है। केवल उन क्रियाओं के लिए सक्षम करें जिन पर आप पूरी तरह से विश्वास करते हैं। अधिक विस्तृत कॉन्फ़िगरेशन <settingsLink>सेटिंग्स</settingsLink> में उपलब्ध है।"
	},
	"reasoning": {
		"thinking": "विचार कर रहा है",
		"seconds": "{{count}} सेकंड"
	},
	"contextCondense": {
		"title": "संदर्भ संक्षिप्त किया गया",
		"condensing": "संदर्भ संघनित कर रहा है...",
		"errorHeader": "संदर्भ संघनित करने में विफल",
		"tokens": "टोकन"
	},
	"followUpSuggest": {
		"copyToInput": "इनपुट में कॉपी करें (या Shift + क्लिक)",
		"autoSelectCountdown": "{{count}}s में स्वचालित रूप से चयन हो रहा है",
		"countdownDisplay": "{{count}}सेकंड"
	},
	"announcement": {
		"title": "🎉 Roo Code {{version}} रिलीज़ हुआ",
		"description": "Roo Code {{version}} आपके विकास वर्कफ़्लो को बेहतर बनाने के लिए शक्तिशाली नई सुविधाएं और महत्वपूर्ण सुधार लेकर आया है।",
		"whatsNew": "नया क्या है",
		"feature1": "<bold>1-क्लिक टास्क शेयरिंग</bold>: अपने टास्क को सहकर्मियों और समुदाय के साथ एक क्लिक में तुरंत साझा करें।",
		"feature2": "<bold>ग्लोबल .roo डायरेक्टरी समर्थन</bold>: प्रोजेक्ट्स में निरंतर सेटिंग्स के लिए ग्लोबल .roo डायरेक्टरी से नियम और कॉन्फ़िगरेशन लोड करें।",
		"feature3": "<bold>बेहतर आर्किटेक्ट से कोड ट्रांज़िशन</bold>: आर्किटेक्ट मोड में प्लानिंग से कोड मोड में इम्प्लीमेंटेशन तक सहज स्थानांतरण।",
		"hideButton": "घोषणा छुपाएं",
		"detailsDiscussLinks": "<discordLink>Discord</discordLink> और <redditLink>Reddit</redditLink> पर अधिक विवरण प्राप्त करें और चर्चाओं में शामिल हों 🚀"
	},
	"browser": {
		"rooWantsToUse": "Kilo Code ब्राउज़र का उपयोग करना चाहता है:",
		"consoleLogs": "कंसोल लॉग",
		"noNewLogs": "(कोई नया लॉग नहीं)",
		"screenshot": "ब्राउज़र स्क्रीनशॉट",
		"cursor": "कर्सर",
		"navigation": {
			"step": "चरण {{current}} / {{total}}",
			"previous": "पिछला",
			"next": "अगला"
		},
		"sessionStarted": "ब्राउज़र सत्र शुरू हुआ",
		"actions": {
			"title": "ब्राउज़र क्रिया: ",
			"launch": "{{url}} पर ब्राउज़र लॉन्च करें",
			"click": "क्लिक करें ({{coordinate}})",
			"type": "टाइप करें \"{{text}}\"",
			"scrollDown": "नीचे स्क्रॉल करें",
			"scrollUp": "ऊपर स्क्रॉल करें",
			"close": "ब्राउज़र बंद करें"
		}
	},
	"codeblock": {
		"tooltips": {
			"expand": "कोड ब्लॉक का विस्तार करें",
			"collapse": "कोड ब्लॉक को संकुचित करें",
			"enable_wrap": "वर्ड रैप सक्षम करें",
			"disable_wrap": "वर्ड रैप अक्षम करें",
			"copy_code": "कोड कॉपी करें"
		}
	},
	"systemPromptWarning": "चेतावनी: कस्टम सिस्टम प्रॉम्प्ट ओवरराइड सक्रिय है। यह कार्यक्षमता को गंभीर रूप से बाधित कर सकता है और अनियमित व्यवहार का कारण बन सकता है.",
	"profileViolationWarning": "वर्तमान प्रोफ़ाइल आपके संगठन की सेटिंग्स का उल्लंघन करती है",
	"shellIntegration": {
		"title": "कमांड निष्पादन चेतावनी",
		"description": "आपका कमांड VSCode टर्मिनल शेल इंटीग्रेशन के बिना निष्पादित हो रहा है। इस चेतावनी को दबाने के लिए आप <settingsLink>Kilo Code सेटिंग्स</settingsLink> के <strong>Terminal</strong> अनुभाग में शेल इंटीग्रेशन को अक्षम कर सकते हैं या नीचे दिए गए लिंक का उपयोग करके VSCode टर्मिनल इंटीग्रेशन की समस्या का समाधान कर सकते हैं।",
		"troubleshooting": "शेल इंटीग्रेशन दस्तावेज़ के लिए यहां क्लिक करें।"
	},
	"ask": {
		"autoApprovedRequestLimitReached": {
			"title": "स्वत:-स्वीकृत अनुरोध सीमा पहुंची",
			"description": "Kilo Code {{count}} API अनुरोध(धों) की स्वत:-स्वीकृत सीमा तक पहुंच गया है। क्या आप गणना को रीसेट करके कार्य जारी रखना चाहते हैं?",
			"button": "रीसेट करें और जारी रखें"
		}
	},
	"codebaseSearch": {
<<<<<<< HEAD
		"wantsToSearch": "Kilo Code कोडबेस में <code>{{query}}</code> खोजना चाहता है:",
		"wantsToSearchWithPath": "Kilo Code <code>{{path}}</code> में कोडबेस में <code>{{query}}</code> खोजना चाहता है:",
		"didSearch": "<code>{{query}}</code> के लिए {{count}} परिणाम मिले:"
=======
		"wantsToSearch": "Roo कोडबेस में <code>{{query}}</code> खोजना चाहता है:",
		"wantsToSearchWithPath": "Roo <code>{{path}}</code> में कोडबेस में <code>{{query}}</code> खोजना चाहता है:",
		"didSearch": "<code>{{query}}</code> के लिए {{count}} परिणाम मिले:",
		"resultTooltip": "समानता स्कोर: {{score}} (फ़ाइल खोलने के लिए क्लिक करें)"
>>>>>>> ed536a98
	},
	"read-batch": {
		"approve": {
			"title": "सभी स्वीकृत करें"
		},
		"deny": {
			"title": "सभी अस्वीकार करें"
		}
	},
	"indexingStatus": {
		"ready": "इंडेक्स तैयार",
		"indexing": "इंडेक्सिंग {{percentage}}%",
		"indexed": "इंडेक्स किया गया",
		"error": "इंडेक्स त्रुटि",
		"status": "इंडेक्स स्थिति"
	},
	"versionIndicator": {
		"ariaLabel": "संस्करण {{version}} - रिलीज़ नोट्स देखने के लिए क्लिक करें"
	}
}<|MERGE_RESOLUTION|>--- conflicted
+++ resolved
@@ -301,16 +301,10 @@
 		}
 	},
 	"codebaseSearch": {
-<<<<<<< HEAD
 		"wantsToSearch": "Kilo Code कोडबेस में <code>{{query}}</code> खोजना चाहता है:",
 		"wantsToSearchWithPath": "Kilo Code <code>{{path}}</code> में कोडबेस में <code>{{query}}</code> खोजना चाहता है:",
-		"didSearch": "<code>{{query}}</code> के लिए {{count}} परिणाम मिले:"
-=======
-		"wantsToSearch": "Roo कोडबेस में <code>{{query}}</code> खोजना चाहता है:",
-		"wantsToSearchWithPath": "Roo <code>{{path}}</code> में कोडबेस में <code>{{query}}</code> खोजना चाहता है:",
 		"didSearch": "<code>{{query}}</code> के लिए {{count}} परिणाम मिले:",
 		"resultTooltip": "समानता स्कोर: {{score}} (फ़ाइल खोलने के लिए क्लिक करें)"
->>>>>>> ed536a98
 	},
 	"read-batch": {
 		"approve": {
