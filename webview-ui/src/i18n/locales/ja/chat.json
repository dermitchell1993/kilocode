--- conflicted
+++ resolved
@@ -107,22 +107,15 @@
 		"current": "現在"
 	},
 	"instructions": {
-		"wantsToFetch": "Rooは現在のタスクを支援するための詳細な指示を取得したい"
+		"wantsToFetch": "Kilo Codeは現在のタスクを支援するための詳細な指示を取得したい"
 	},
 	"fileOperations": {
-<<<<<<< HEAD
 		"wantsToRead": "Kilo Codeはこのファイルを読みたい:",
+		"wantsToReadOutsideWorkspace": "Kilo Codeはワークスペース外のこのファイルを読みたい:",
 		"didRead": "Kilo Codeはこのファイルを読みました:",
 		"wantsToEdit": "Kilo Codeはこのファイルを編集したい:",
+		"wantsToEditOutsideWorkspace": "Kilo Codeはワークスペース外のこのファイルを編集したい:",
 		"wantsToCreate": "Kilo Codeは新しいファイルを作成したい:"
-=======
-		"wantsToRead": "Rooはこのファイルを読みたい:",
-		"wantsToReadOutsideWorkspace": "Rooはワークスペース外のこのファイルを読みたい:",
-		"didRead": "Rooはこのファイルを読みました:",
-		"wantsToEdit": "Rooはこのファイルを編集したい:",
-		"wantsToEditOutsideWorkspace": "Rooはワークスペース外のこのファイルを編集したい:",
-		"wantsToCreate": "Rooは新しいファイルを作成したい:"
->>>>>>> 0949556b
 	},
 	"directoryOperations": {
 		"wantsToViewTopLevel": "Kilo Codeはこのディレクトリのトップレベルファイルを表示したい:",
@@ -165,11 +158,7 @@
 	"autoApprove": {
 		"title": "自動承認:",
 		"none": "なし",
-<<<<<<< HEAD
-		"description": "自動承認はKilo Codeに許可を求めずに操作を実行する権限を与えます。完全に信頼できる操作のみ有効にしてください。",
-=======
-		"description": "自動承認はRoo Codeに許可を求めずに操作を実行する権限を与えます。完全に信頼できる操作のみ有効にしてください。より詳細な設定は<settingsLink>設定</settingsLink>で利用できます。",
->>>>>>> 0949556b
+		"description": "自動承認はKilo Codeに許可を求めずに操作を実行する権限を与えます。完全に信頼できる操作のみ有効にしてください。より詳細な設定は<settingsLink>設定</settingsLink>で利用できます。",
 		"actions": {
 			"readFiles": {
 				"label": "ファイルとディレクトリの読み取り",
@@ -221,13 +210,8 @@
 		"copyToInput": "入力欄にコピー（またはShift + クリック）"
 	},
 	"announcement": {
-<<<<<<< HEAD
-		"title": "🎉 Kilo Code 3.10 リリース",
-		"description": "Kilo Code 3.10は強力な生産性向上機能をもたらします！",
-=======
 		"title": "🎉 Roo Code 3.11 リリース",
 		"description": "Roo Code 3.11は大幅なパフォーマンス向上と新機能をもたらします！",
->>>>>>> 0949556b
 		"whatsNew": "新機能",
 		"feature1": "高速編集 - 編集がより速く適用されるようになりました。待ち時間が少なく、コーディングがより効率的に。",
 		"feature2": "APIキー残高 - OpenRouterとRequestyの残高を設定で確認できます。",
