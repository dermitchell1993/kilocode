--- conflicted
+++ resolved
@@ -27,11 +27,8 @@
 	chutesDefaultModelId,
 	bedrockDefaultModelId,
 	vertexDefaultModelId,
-<<<<<<< HEAD
 	kilocodeDefaultModelId,
-=======
 	sambaNovaDefaultModelId,
->>>>>>> 1695c83c
 } from "@roo-code/types"
 
 import { vscode } from "@src/utils/vscode"
@@ -363,16 +360,28 @@
 		if (!name) {
 			return undefined
 		}
-		
-		{/* kilocode_change start */}
+
+		{
+			/* kilocode_change start */
+		}
 		// Providers that don't have documentation pages yet
-		const excludedProviders = ["fireworks", "gemini-cli", "moonshot", "chutes", "cerebras", "virtual-quota-fallback", "litellm"]
+		const excludedProviders = [
+			"fireworks",
+			"gemini-cli",
+			"moonshot",
+			"chutes",
+			"cerebras",
+			"virtual-quota-fallback",
+			"litellm",
+		]
 
 		// Skip documentation link when the provider is excluded because documentation is not available
 		if (excludedProviders.includes(selectedProvider)) {
 			return undefined
 		}
-		{/* kilocode_change end */}
+		{
+			/* kilocode_change end */
+		}
 
 		// Get the URL slug - use custom mapping if available, otherwise use the provider key.
 		const slugs: Record<string, string> = {
