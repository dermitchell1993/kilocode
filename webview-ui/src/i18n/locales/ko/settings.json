--- conflicted
+++ resolved
@@ -697,19 +697,15 @@
 		},
 		"MULTI_FILE_APPLY_DIFF": {
 			"name": "동시 파일 편집 활성화",
-<<<<<<< HEAD
 			"description": "활성화하면 Kilo Code가 단일 요청으로 여러 파일을 편집할 수 있습니다. 비활성화하면 Kilo Code는 파일을 하나씩 편집해야 합니다. 이 기능을 비활성화하면 덜 강력한 모델로 작업하거나 파일 수정에 대한 더 많은 제어가 필요할 때 도움이 됩니다."
 		},
 		"INLINE_ASSIST": {
 			"name": "인라인 어시스트",
 			"description": "에디터에서 직접 빠른 코드 제안 및 개선을 위해 인라인 어시스트 기능을 활성화하세요. 대상 변경을 위한 빠른 인라인 태스크(Cmd+I)와 상황에 맞는 개선을 위한 자동 인라인 태스크가 포함되어 있습니다."
-=======
-			"description": "활성화하면 Roo가 단일 요청으로 여러 파일을 편집할 수 있습니다. 비활성화하면 Roo는 파일을 하나씩 편집해야 합니다. 이 기능을 비활성화하면 덜 강력한 모델로 작업하거나 파일 수정에 대한 더 많은 제어가 필요할 때 도움이 됩니다."
 		},
 		"PREVENT_FOCUS_DISRUPTION": {
 			"name": "백그라운드 편집",
 			"description": "활성화하면 편집기 포커스 방해를 방지합니다. 파일 편집이 diff 뷰를 열거나 포커스를 빼앗지 않고 백그라운드에서 수행됩니다. Roo가 변경사항을 적용하는 동안 방해받지 않고 계속 작업할 수 있습니다. 파일은 진단을 캡처하기 위해 포커스 없이 열거나 완전히 닫힌 상태로 유지할 수 있습니다."
->>>>>>> 1695c83c
 		}
 	},
 	"promptCaching": {
