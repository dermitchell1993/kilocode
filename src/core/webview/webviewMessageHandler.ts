--- conflicted
+++ resolved
@@ -1405,15 +1405,11 @@
 			await provider.postStateToWebview()
 			vscode.commands.executeCommand("kilo-code.ghost.reload")
 			break
-<<<<<<< HEAD
 		// kilocode_change end
 		case "includeTaskHistoryInEnhance":
 			await updateGlobalState("includeTaskHistoryInEnhance", message.bool ?? false)
 			await provider.postStateToWebview()
 			break
-=======
-		// kilocode_change end - ghostServiceSettings
->>>>>>> 2e5a63a1
 		case "condensingApiConfigId":
 			await updateGlobalState("condensingApiConfigId", message.text)
 			await provider.postStateToWebview()
