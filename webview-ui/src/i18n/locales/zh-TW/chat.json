{
	"greeting": "Kilo Code 能為您做什麼？",
	"task": {
		"title": "任務",
		"seeMore": "顯示更多",
		"seeLess": "顯示較少",
<<<<<<< HEAD
		"tokens": "Token 用量:",
		"cache": "快取：",
=======
		"tokens": "Tokens",
		"cache": "快取",
>>>>>>> c45896ab
		"apiCost": "API 費用：",
		"size": "大小",
		"contextWindow": "上下文長度：",
		"closeAndStart": "關閉現有任務並開始一項新的任務",
		"export": "匯出任務歷史",
		"delete": "刪除任務（按住 Shift 並點選可跳過確認）",
		"condenseContext": "智慧壓縮上下文",
		"share": "分享任務",
		"shareWithOrganization": "與組織分享",
		"shareWithOrganizationDescription": "僅組織成員可存取",
		"sharePublicly": "公開分享",
		"sharePubliclyDescription": "任何擁有連結的人都可存取",
		"connectToCloud": "連接到雲端",
		"connectToCloudDescription": "登入 Kilo Code Cloud 以分享任務",
		"sharingDisabledByOrganization": "組織已停用分享功能",
		"shareSuccessOrganization": "組織連結已複製到剪貼簿",
		"shareSuccessPublic": "公開連結已複製到剪貼簿"
	},
	"history": {
		"title": "歷史"
	},
	"unpin": "取消置頂",
	"pin": "置頂",
	"tokenProgress": {
		"availableSpace": "可用: {{amount}} tokens",
		"tokensUsed": "已使用: {{used}} / {{total}} tokens",
		"reservedForResponse": "為模型回應保留：{{amount}} tokens"
	},
	"retry": {
		"title": "重試",
		"tooltip": "再次嘗試操作"
	},
	"startNewTask": {
		"title": "開始新任務",
		"tooltip": "開始一個新任務"
	},
	"reportBug": {
		"title": "回報錯誤"
	},
	"proceedAnyways": {
		"title": "仍然繼續",
		"tooltip": "在指令執行時繼續"
	},
	"save": {
		"title": "儲存",
		"tooltip": "儲存訊息變更"
	},
	"reject": {
		"title": "拒絕",
		"tooltip": "拒絕此操作"
	},
	"completeSubtaskAndReturn": "完成子任務並返回",
	"approve": {
		"title": "核准",
		"tooltip": "核准此操作"
	},
	"runCommand": {
		"title": "執行命令",
		"tooltip": "執行此命令"
	},
	"proceedWhileRunning": {
		"title": "執行時繼續",
		"tooltip": "儘管有警告仍繼續執行"
	},
	"killCommand": {
		"title": "終止指令",
		"tooltip": "終止目前的指令"
	},
	"resumeTask": {
		"title": "繼續任務",
		"tooltip": "繼續目前的任務"
	},
	"terminate": {
		"title": "終止",
		"tooltip": "結束目前的任務"
	},
	"cancel": {
		"title": "取消",
		"tooltip": "取消目前操作"
	},
	"scrollToBottom": "捲動至對話框底部",
	"about": "透過 AI 輔助產生、重構和偵錯程式碼。查看我們的 <DocsLink>說明文件</DocsLink> 以瞭解更多資訊。",
	"onboarding": "<strong>此工作區中的任務清單是空的。</strong> 請在下方輸入任務以開始。不確定如何開始？ 在 <DocsLink>說明文件</DocsLink> 中閱讀更多關於 Kilo Code 能為您做什麼的資訊。",
	"rooTips": {
		"boomerangTasks": {
			"title": "任務編排",
			"description": "將任務拆分為更小、更易於管理的部分。"
		},
		"stickyModels": {
			"title": "黏性模式",
			"description": "每個模式都會記住您上次使用的模型"
		},
		"tools": {
			"title": "工具",
			"description": "允許 AI 透過瀏覽網路、執行命令等方式解決問題。"
		},
		"customizableModes": {
			"title": "自訂模式",
			"description": "具有專屬行為和指定模型的特定角色"
		}
	},
	"selectMode": "選擇互動模式",
	"selectApiConfig": "選取 API 設定檔",
	"selectModelConfig": "選擇模型",
	"enhancePrompt": "使用額外內容增強提示",
	"addImages": "新增圖片到訊息中",
	"sendMessage": "傳送訊息",
	"stopTts": "停止文字轉語音",
	"typeMessage": "輸入訊息...",
	"typeTask": "在此處輸入您的工作...",
	"addContext": "輸入 @ 新增內容，輸入 / 執行指令",
	"dragFiles": "按住 Shift 鍵拖曳檔案",
	"dragFilesImages": "按住 Shift 鍵拖曳檔案/圖片",
	"enhancePromptDescription": "「增強提示」按鈕透過提供額外內容、說明或重新表述來幫助改進您的請求。嘗試在此處輸入請求，然後再次點選按鈕以了解其運作方式。",
	"modeSelector": {
		"title": "模式",
		"marketplace": "模式市集",
		"settings": "模式設定",
		"description": "專門定制 Kilo Code 行為的角色。",
		"searchPlaceholder": "搜尋模式...",
		"noResults": "沒有找到結果"
	},
	"errorReadingFile": "讀取檔案時發生錯誤：",
	"noValidImages": "未處理到任何有效圖片",
	"separator": "分隔符號",
	"edit": "編輯...",
	"forNextMode": "用於下一個模式",
	"forPreviousMode": "用於上一個模式",
	"error": "錯誤",
	"diffError": {
		"title": "編輯失敗"
	},
	"troubleMessage": "Kilo Code 遇到問題...",
	"apiRequest": {
		"title": "API 請求",
		"failed": "API 請求失敗",
		"streaming": "正在處理 API 請求...",
		"cancelled": "API 請求已取消",
		"streamingFailed": "API 串流處理失敗"
	},
	"checkpoint": {
		"regular": "檢查點",
		"initializingWarning": "正在初始化檢查點...如果耗時過長，你可以在<settingsLink>設定</settingsLink>中停用檢查點並重新啟動任務。",
		"menu": {
			"viewDiff": "檢視差異",
			"restore": "還原檢查點",
			"restoreFiles": "還原檔案",
			"restoreFilesDescription": "將您的專案檔案還原到此時的快照。",
			"restoreFilesAndTask": "還原檔案和任務",
			"confirm": "確認",
			"cancel": "取消",
			"cannotUndo": "此操作無法復原。",
			"restoreFilesAndTaskDescription": "將您的專案檔案還原到此時的快照，並刪除此點之後的所有訊息。"
		},
		"current": "目前"
	},
	"instructions": {
		"wantsToFetch": "Kilo Code 想要取得詳細指示以協助目前任務"
	},
	"fileOperations": {
		"wantsToRead": "Kilo Code 想要讀取此檔案：",
		"wantsToReadOutsideWorkspace": "Kilo Code 想要讀取此工作區外的檔案：",
		"didRead": "Kilo Code 已讀取此檔案：",
		"wantsToEdit": "Kilo Code 想要編輯此檔案：",
		"wantsToEditOutsideWorkspace": "Kilo Code 想要編輯此工作區外的檔案：",
		"wantsToEditProtected": "Kilo Code 想要編輯受保護的設定檔案：",
		"wantsToCreate": "Kilo Code 想要建立新檔案：",
		"wantsToSearchReplace": "Kilo Code 想要在此檔案中搜尋和取代：",
		"didSearchReplace": "Kilo Code 已在此檔案執行搜尋和取代：",
		"wantsToInsert": "Kilo Code 想要在此檔案中插入內容：",
		"wantsToInsertWithLineNumber": "Kilo Code 想要在此檔案第 {{lineNumber}} 行插入內容：",
		"wantsToInsertAtEnd": "Kilo Code 想要在此檔案末尾新增內容：",
		"wantsToReadAndXMore": "Kilo Code 想要讀取此檔案以及另外 {{count}} 個檔案：",
		"wantsToReadMultiple": "Kilo Code 想要讀取多個檔案：",
		"wantsToApplyBatchChanges": "Kilo Code 想要對多個檔案套用變更："
	},
	"directoryOperations": {
		"wantsToViewTopLevel": "Kilo Code 想要檢視此目錄中最上層的檔案：",
		"didViewTopLevel": "Kilo Code 已檢視此目錄中最上層的檔案：",
		"wantsToViewRecursive": "Kilo Code 想要遞迴檢視此目錄中的所有檔案：",
		"didViewRecursive": "Kilo Code 已遞迴檢視此目錄中的所有檔案：",
		"wantsToViewDefinitions": "Kilo Code 想要檢視此目錄中使用的原始碼定義名稱：",
		"didViewDefinitions": "Kilo Code 已檢視此目錄中使用的原始碼定義名稱：",
		"wantsToSearch": "Kilo Code 想要在此目錄中搜尋 <code>{{regex}}</code>：",
		"didSearch": "Kilo Code 已在此目錄中搜尋 <code>{{regex}}</code>：",
		"wantsToSearchOutsideWorkspace": "Kilo Code 想要在此目錄（工作區外）中搜尋 <code>{{regex}}</code>：",
		"didSearchOutsideWorkspace": "Kilo Code 已在此目錄（工作區外）中搜尋 <code>{{regex}}</code>：",
		"wantsToViewTopLevelOutsideWorkspace": "Kilo Code 想要檢視此目錄（工作區外）中最上層的檔案：",
		"didViewTopLevelOutsideWorkspace": "Kilo Code 已檢視此目錄（工作區外）中最上層的檔案：",
		"wantsToViewRecursiveOutsideWorkspace": "Kilo Code 想要遞迴檢視此目錄（工作區外）中的所有檔案：",
		"didViewRecursiveOutsideWorkspace": "Kilo Code 已遞迴檢視此目錄（工作區外）中的所有檔案：",
		"wantsToViewDefinitionsOutsideWorkspace": "Kilo Code 想要檢視此目錄（工作區外）中使用的原始碼定義名稱：",
		"didViewDefinitionsOutsideWorkspace": "Kilo Code 已檢視此目錄（工作區外）中使用的原始碼定義名稱："
	},
	"commandOutput": "命令輸出",
	"commandExecution": {
		"running": "正在執行",
		"pid": "PID: {{pid}}",
		"exited": "已退出 ({{exitCode}})",
		"manageCommands": "管理命令權限",
		"commandManagementDescription": "管理命令權限：點擊 ✓ 允許自動執行，點擊 ✗ 拒絕執行。可以開啟/關閉模式或從清單中刪除。<settingsLink>檢視所有設定</settingsLink>",
		"addToAllowed": "新增至允許清單",
		"removeFromAllowed": "從允許清單中移除",
		"addToDenied": "新增至拒絕清單",
		"removeFromDenied": "從拒絕清單中移除",
		"abortCommand": "中止命令執行",
		"expandOutput": "展開輸出",
		"collapseOutput": "折疊輸出",
		"expandManagement": "展開命令管理部分",
		"collapseManagement": "折疊命令管理部分"
	},
	"response": "回應",
	"arguments": "參數",
	"mcp": {
		"wantsToUseTool": "Kilo Code 想要在 {{serverName}} MCP 伺服器上使用工具：",
		"wantsToAccessResource": "Kilo Code 想要存取 {{serverName}} MCP 伺服器上的資源："
	},
	"modes": {
		"wantsToSwitch": "Kilo Code 想要切換至 <code>{{mode}}</code> 模式",
		"wantsToSwitchWithReason": "Kilo Code 想要切換至 <code>{{mode}}</code> 模式，原因：{{reason}}",
		"didSwitch": "Kilo Code 已切換至 <code>{{mode}}</code> 模式",
		"didSwitchWithReason": "Kilo Code 已切換至 <code>{{mode}}</code> 模式，原因：{{reason}}"
	},
	"subtasks": {
		"wantsToCreate": "Kilo Code 想要在 <code>{{mode}}</code> 模式下建立新的子任務：",
		"wantsToFinish": "Kilo Code 想要完成此子任務",
		"newTaskContent": "子任務指示",
		"completionContent": "子任務已完成",
		"resultContent": "子任務結果",
		"defaultResult": "請繼續下一個任務。",
		"completionInstructions": "子任務已完成！您可以檢閱結果並提出修正或下一步建議。如果一切看起來良好，請確認以將結果傳回主任務。"
	},
	"questions": {
		"hasQuestion": "Kilo Code 有一個問題："
	},
	"taskCompleted": "任務完成",
	"powershell": {
		"issues": "看起來您遇到了 Windows PowerShell 的問題，請參考此處"
	},
	"autoApprove": {
		"title": "自動核准：",
		"none": "無",
		"description": "自動核准讓 Kilo Code 可以在無需徵求您同意的情況下執行動作。請僅對您完全信任的動作啟用此功能。您可以在<settingsLink>設定</settingsLink>中進行更詳細的調整。",
		"selectOptionsFirst": "請至少選擇以下一個選項以啟用自動核准",
		"toggleAriaLabel": "切換自動核准",
		"disabledAriaLabel": "自動核准已停用 - 請先選取選項"
	},
	"reasoning": {
		"thinking": "思考中",
		"seconds": "{{count}}秒"
	},
	"contextCondense": {
		"title": "上下文已壓縮",
		"condensing": "正在壓縮上下文...",
		"errorHeader": "上下文壓縮失敗",
		"tokens": "tokens"
	},
	"followUpSuggest": {
		"copyToInput": "複製到輸入框（或按住 Shift 並點選）",
		"autoSelectCountdown": "{{count}}秒後自動選擇",
		"countdownDisplay": "{{count}}秒"
	},
	"announcement": {
		"title": "🎉 Kilo Code {{version}} 已發布",
		"description": "Kilo Code {{version}} 帶來強大的新功能和重大改進，提升您的開發任務流程。",
		"whatsNew": "新功能",
		"feature1": "<bold>訊息佇列</bold>：在 Roo 工作時將多個訊息排入佇列，讓您可以不間斷地繼續規劃工作流程。",
		"feature2": "<bold>自訂斜線命令</bold>：建立個人化斜線命令，快速存取常用提示和工作流程，具備完整的 UI 管理功能。",
		"feature3": "<bold>增強的 Gemini 工具</bold>：新的 URL 上下文和 Google 搜尋基礎功能為 Gemini 模型提供即時網路資訊和增強的研究能力。",
		"hideButton": "隱藏公告",
		"detailsDiscussLinks": "在 <discordLink>Discord</discordLink> 和 <redditLink>Reddit</redditLink> 取得更多詳細資訊並參與討論 🚀"
	},
	"browser": {
		"rooWantsToUse": "Kilo Code 想要使用瀏覽器：",
		"consoleLogs": "主控台記錄",
		"noNewLogs": "（沒有新記錄）",
		"screenshot": "瀏覽器螢幕擷圖",
		"cursor": "游標",
		"navigation": {
			"step": "步驟 {{current}} / {{total}}",
			"previous": "上一步",
			"next": "下一步"
		},
		"sessionStarted": "瀏覽器工作階段已啟動",
		"actions": {
			"title": "瀏覽器動作：",
			"launch": "在 {{url}} 啟動瀏覽器",
			"click": "點選 ({{coordinate}})",
			"type": "輸入「{{text}}」",
			"scrollDown": "向下捲動",
			"scrollUp": "向上捲動",
			"close": "關閉瀏覽器"
		}
	},
	"codeblock": {
		"tooltips": {
			"expand": "展開程式碼區塊",
			"collapse": "摺疊程式碼區塊",
			"enable_wrap": "啟用自動換行",
			"disable_wrap": "停用自動換行",
			"copy_code": "複製程式碼"
		}
	},
	"systemPromptWarning": "警告：自訂系統提示詞覆蓋已啟用。這可能嚴重破壞功能並導致不可預測的行為。",
	"profileViolationWarning": "目前設定檔與您的組織設定不相容",
	"shellIntegration": {
		"title": "命令執行警告",
		"description": "您的命令正在沒有 VSCode 終端機 shell 整合的情況下執行。要隱藏此警告，您可以在 <settingsLink>Kilo Code 設定</settingsLink>的 <strong>Terminal</strong> 部分停用 shell 整合，或使用下方連結排查 VSCode 終端機整合問題。",
		"troubleshooting": "點擊此處查看 shell 整合文件。"
	},
	"ask": {
		"autoApprovedRequestLimitReached": {
			"title": "已達自動核准請求限制",
			"description": "Kilo Code 已達到 {{count}} 次 API 請求的自動核准限制。您想要重設計數並繼續工作嗎？",
			"button": "重設並繼續"
		},
		"autoApprovedCostLimitReached": {
			"title": "已达到自动批准成本上限",
			"button": "重置并继续",
			"description": "Roo已达到自动批准的成本限制${{count}}。您想要重置成本并继续任务吗？"
		}
	},
	"codebaseSearch": {
		"wantsToSearch": "Kilo Code 想要搜尋程式碼庫：<code>{{query}}</code>",
		"wantsToSearchWithPath": "Kilo Code 想要在 <code>{{path}}</code> 中搜尋：<code>{{query}}</code>",
		"didSearch_one": "找到 1 個結果",
		"didSearch_other": "找到 {{count}} 個結果",
		"resultTooltip": "相似度評分：{{score}} (點擊開啟檔案)"
	},
	"read-batch": {
		"approve": {
			"title": "全部核准"
		},
		"deny": {
			"title": "全部拒絕"
		}
	},
	"indexingStatus": {
		"ready": "索引就緒",
		"indexing": "索引中 {{percentage}}%",
		"indexed": "已索引",
		"error": "索引錯誤",
		"status": "索引狀態"
	},
	"versionIndicator": {
		"ariaLabel": "版本 {{version}} - 點擊查看發布說明"
	},
	"rooCloudCTA": {
		"title": "Roo Code Cloud 即將推出！",
		"description": "在雲端執行遠端代理，隨時隨地存取您的工作，與他人協作等更多功能。",
		"joinWaitlist": "加入等候名單以獲得早期存取權限。"
	},
	"editMessage": {
		"placeholder": "編輯訊息..."
	},
	"command": {
		"triggerDescription": "觸發 {{name}} 命令"
	},
	"slashCommands": {
		"tooltip": "管理斜線指令",
		"title": "斜線指令",
		"description": "建立自訂斜線指令，快速存取常用提示詞和工作流程。<DocsLink>說明文件</DocsLink>",
		"globalCommands": "全域指令",
		"workspaceCommands": "工作區指令",
		"globalCommand": "全域指令",
		"editCommand": "編輯指令",
		"deleteCommand": "刪除指令",
		"newGlobalCommandPlaceholder": "新增全域指令...",
		"newWorkspaceCommandPlaceholder": "新增工作區指令...",
		"deleteDialog": {
			"title": "刪除指令",
			"description": "確定要刪除指令 \"{{name}}\" 嗎？此動作無法復原。",
			"cancel": "取消",
			"confirm": "刪除"
		}
	},
	"queuedMessages": {
		"title": "佇列訊息:",
		"clickToEdit": "點擊編輯訊息"
	}
}<|MERGE_RESOLUTION|>--- conflicted
+++ resolved
@@ -4,13 +4,8 @@
 		"title": "任務",
 		"seeMore": "顯示更多",
 		"seeLess": "顯示較少",
-<<<<<<< HEAD
-		"tokens": "Token 用量:",
-		"cache": "快取：",
-=======
 		"tokens": "Tokens",
 		"cache": "快取",
->>>>>>> c45896ab
 		"apiCost": "API 費用：",
 		"size": "大小",
 		"contextWindow": "上下文長度：",
