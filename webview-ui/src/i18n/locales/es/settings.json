--- conflicted
+++ resolved
@@ -673,18 +673,16 @@
 			"name": "Habilitar ediciones de archivos concurrentes",
 			"description": "Cuando está habilitado, Kilo Code puede editar múltiples archivos en una sola solicitud. Cuando está deshabilitado, Kilo Code debe editar archivos de uno en uno. Deshabilitar esto puede ayudar cuando trabajas con modelos menos capaces o cuando quieres más control sobre las modificaciones de archivos."
 		},
-<<<<<<< HEAD
 		"MORPH_FAST_APPLY": {
 			"name": "Habilitar Morph Fast Apply",
 			"description": "Cuando está habilitado, Kilo Code puede editar archivos usando Morph Fast Apply.",
 			"apiKey": "Clave API de Morph (opcional)",
 			"placeholder": "Introduce tu clave API de Morph (opcional)",
 			"warning": "Si no configuras una clave API de Morph, aún puedes usar Fast Apply con Kilo Code u OpenRouter, ¡pero se facturará a tu cuenta por el uso del modelo!"
-=======
+		},
 		"INLINE_ASSIST": {
 			"name": "Asistencia Integrada",
 			"description": "Habilita las funciones de Asistencia en línea para obtener sugerencias y mejoras de código rápidas directamente en tu editor. Incluye Tarea rápida en línea (Cmd+I) para cambios específicos y Tarea automática en línea para mejoras contextuales."
->>>>>>> b93b55fb
 		}
 	},
 	"promptCaching": {
