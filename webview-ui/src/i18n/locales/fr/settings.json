--- conflicted
+++ resolved
@@ -499,15 +499,11 @@
 		},
 		"CONCURRENT_FILE_READS": {
 			"name": "Activer la lecture simultanée de fichiers",
-<<<<<<< HEAD
-			"description": "Lorsqu'activé, Kilo Code peut lire plusieurs fichiers dans une seule requête (jusqu'à 15 fichiers). Lorsque désactivé, Kilo Code doit lire les fichiers un par un. La désactivation peut aider lors du travail avec des modèles moins performants ou lorsque vous souhaitez plus de contrôle sur l'accès aux fichiers."
-=======
-			"description": "Lorsqu'activé, Roo peut lire plusieurs fichiers dans une seule requête. Lorsque désactivé, Roo doit lire les fichiers un par un. La désactivation peut aider lors du travail avec des modèles moins performants ou lorsque tu souhaites plus de contrôle sur l'accès aux fichiers."
+			"description": "Lorsqu'activé, Kilo Code peut lire plusieurs fichiers dans une seule requête. Lorsque désactivé, Kilo Code doit lire les fichiers un par un. La désactivation peut aider lors du travail avec des modèles moins performants ou lorsque tu souhaites plus de contrôle sur l'accès aux fichiers."
 		},
 		"DISABLE_COMPLETION_COMMAND": {
 			"name": "Désactiver l'exécution des commandes dans attempt_completion",
 			"description": "Lorsque cette option est activée, l'outil attempt_completion n'exécutera pas de commandes. Il s'agit d'une fonctionnalité expérimentale visant à préparer la dépréciation de l'exécution des commandes lors de la finalisation des tâches."
->>>>>>> 04a66f92
 		}
 	},
 	"promptCaching": {
