--- conflicted
+++ resolved
@@ -156,14 +156,10 @@
 	},
 	"taskCompleted": "Task Completed",
 	"error": "Error",
-<<<<<<< HEAD
-	"troubleMessage": "Kilo Code is having trouble...",
-=======
 	"diffError": {
 		"title": "Edit Unsuccessful"
 	},
-	"troubleMessage": "Roo is having trouble...",
->>>>>>> 58ac098a
+	"troubleMessage": "Kilo Code is having trouble...",
 	"shellIntegration": {
 		"unavailable": "Shell Integration Unavailable",
 		"troubleshooting": "Still having trouble? Click here for shell integration documentation.",
