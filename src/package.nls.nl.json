--- conflicted
+++ resolved
@@ -32,12 +32,7 @@
 	"settings.vsCodeLmModelSelector.description": "Instellingen voor VSCode Language Model API",
 	"settings.vsCodeLmModelSelector.vendor.description": "De leverancier van het taalmodel (bijv. copilot)",
 	"settings.vsCodeLmModelSelector.family.description": "De familie van het taalmodel (bijv. gpt-4)",
-<<<<<<< HEAD
 	"settings.customStoragePath.description": "Aangepast opslagpad. Laat leeg om de standaardlocatie te gebruiken. Ondersteunt absolute paden (bijv. 'D:\\KiloCodeStorage')",
-	"settings.enableCodeActions.description": "Snelle correcties van Kilo Code inschakelen."
-=======
-	"settings.customStoragePath.description": "Aangepast opslagpad. Laat leeg om de standaardlocatie te gebruiken. Ondersteunt absolute paden (bijv. 'D:\\RooCodeStorage')",
-	"settings.enableCodeActions.description": "Snelle correcties van Roo Code inschakelen.",
-	"settings.autoImportSettingsPath.description": "Pad naar een RooCode-configuratiebestand om automatisch te importeren bij het opstarten van de extensie. Ondersteunt absolute paden en paden ten opzichte van de thuismap (bijv. '~/Documents/roo-code-settings.json'). Laat leeg om automatisch importeren uit te schakelen."
->>>>>>> ed536a98
+	"settings.enableCodeActions.description": "Snelle correcties van Kilo Code inschakelen.",
+	"settings.autoImportSettingsPath.description": "Pad naar een Kilo Code-configuratiebestand om automatisch te importeren bij het opstarten van de extensie. Ondersteunt absolute paden en paden ten opzichte van de thuismap (bijv. '~/Documents/kilo-code-settings.json'). Laat leeg om automatisch importeren uit te schakelen."
 }